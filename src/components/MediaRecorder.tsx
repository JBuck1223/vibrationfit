'use client'

import React, { useState, useRef, useEffect } from 'react'
import { Mic, Video, Square, Play, Pause, Trash2, Upload, Loader2, Check, RotateCcw, Scissors, Save } from 'lucide-react'
import { Button, Checkbox } from '@/lib/design-system/components'
import {
  saveRecordingChunks,
  loadSavedRecording,
  deleteSavedRecording,
  generateRecordingId,
  isStorageLow,
  clearOldRecordings
} from '@/lib/storage/indexed-db-recording'
import { uploadRecording } from '@/lib/services/recordingService'
import { USER_FOLDERS } from '@/lib/storage/s3-storage-presigned'
import SimpleLevelMeter from '@/components/SimpleLevelMeter'
import { AudioEditor } from '@/components/AudioEditor'

type RecordingPurpose = 'quick' | 'transcriptOnly' | 'withFile' | 'audioOnly'

interface MediaRecorderProps {
  mode?: 'audio' | 'video'
  onRecordingComplete?: (blob: Blob, transcript?: string, shouldSaveFile?: boolean, s3Url?: string) => void
  onTranscriptComplete?: (transcript: string) => void
  autoTranscribe?: boolean
  maxDuration?: number // in seconds
  className?: string
  showSaveOption?: boolean // Show "Save Recording" checkbox
  recordingId?: string // Optional: ID for IndexedDB persistence
  category?: string // Optional: Category for IndexedDB persistence
  instanceId?: string // Optional: Unique identifier for this recorder instance (e.g., field name)
  storageFolder?: keyof typeof USER_FOLDERS // S3 folder for uploads
  recordingPurpose?: RecordingPurpose // 'quick' | 'transcriptOnly' | 'withFile' | 'audioOnly'
  enableEditor?: boolean // Explicitly enable/disable audio editor (default: true, overrides automatic behavior)
  /**
   * Recording modes:
   * - 'quick': Small snippets (VIVA chat) - No S3, no player, instant transcript, discard immediately
   * - 'transcriptOnly': Long audio (life-vision) - S3 for reliability, delete if discarded
   * - 'withFile': Full recordings (journal) - S3 always, keep file for playback, manual transcription
   * - 'audioOnly': Audio recording with editing - S3 storage, no transcription option
   */
}

export function MediaRecorderComponent({
  mode = 'audio',
  onRecordingComplete,
  onTranscriptComplete,
  autoTranscribe = true,
  maxDuration = 600, // 10 minutes default
  className = '',
  showSaveOption = true,
  recordingId: providedRecordingId,
  category = 'general',
  instanceId, // Unique identifier for this instance
  storageFolder = 'journalAudioRecordings',
  recordingPurpose = 'withFile', // Default to full file storage
  enableEditor = true // Default to enabled (can be overridden)
}: MediaRecorderProps) {
  const [isRecording, setIsRecording] = useState(false)
  const [isPaused, setIsPaused] = useState(false)
  const [recordedBlob, setRecordedBlob] = useState<Blob | null>(null)
  const [recordedUrl, setRecordedUrl] = useState<string | null>(null)
  const [s3Url, setS3Url] = useState<string | null>(null) // S3 URL for streaming playback
  const [duration, setDuration] = useState(0)
  const [transcript, setTranscript] = useState<string>('')
  const [isTranscribing, setIsTranscribing] = useState(false)
  const [error, setError] = useState<string | null>(null)
  const [countdown, setCountdown] = useState<number | null>(null)
  const [isPreparing, setIsPreparing] = useState(false) // For showing preview before countdown
  const [saveRecording, setSaveRecording] = useState(showSaveOption) // Whether to save the actual file (defaults to showSaveOption value)
  const [hasSavedRecording, setHasSavedRecording] = useState(false) // Track if there's a saved recording to resume
  const [previousChunks, setPreviousChunks] = useState<Blob[]>([]) // Chunks from before refresh
  const [previousDuration, setPreviousDuration] = useState(0) // Duration from before refresh
  const [audioDevices, setAudioDevices] = useState<MediaDeviceInfo[]>([]) // Available microphones
  const [selectedMic, setSelectedMic] = useState<string>('') // Selected microphone ID
  const [isMicDropdownOpen, setIsMicDropdownOpen] = useState(false) // Microphone dropdown state
  const micDropdownRef = useRef<HTMLDivElement>(null) // Ref for microphone dropdown
  const [showEditor, setShowEditor] = useState(false) // Show audio editor

  const mediaRecorderRef = useRef<MediaRecorder | null>(null)
  const streamRef = useRef<MediaStream | null>(null)
  const chunksRef = useRef<Blob[]>([])
  const timerRef = useRef<NodeJS.Timeout | null>(null)
  const autoSaveTimerRef = useRef<NodeJS.Timeout | null>(null)
  const recordingIdRef = useRef<string>(
    providedRecordingId || generateRecordingId(instanceId ? `${category}-${instanceId}` : category)
  )
  const videoRef = useRef<HTMLVideoElement>(null)
  const lastSaveSizeRef = useRef<number>(0) // Track total size saved for video size-based saves
  const durationRef = useRef<number>(0) // Track duration for auto-save
  const transcriptRef = useRef<string>('') // Track transcript for auto-save

  // Close microphone dropdown when clicking outside
  useEffect(() => {
    const handleClickOutside = (event: MouseEvent) => {
      if (micDropdownRef.current && !micDropdownRef.current.contains(event.target as Node)) {
        setIsMicDropdownOpen(false)
      }
    }
    
    if (isMicDropdownOpen) {
      document.addEventListener('mousedown', handleClickOutside)
    }
    
    return () => {
      document.removeEventListener('mousedown', handleClickOutside)
    }
  }, [isMicDropdownOpen])

  // Load audio devices on mount (for microphone selection)
  useEffect(() => {
    const loadDevices = async () => {
      try {
        // Request permission first
        const stream = await navigator.mediaDevices.getUserMedia({ audio: true })
        // Stop the stream immediately - we just needed permission
        stream.getTracks().forEach(track => track.stop())
        
        // Get all audio input devices
        const devices = await navigator.mediaDevices.enumerateDevices()
        const audioInputs = devices.filter(device => device.kind === 'audioinput')
        
        setAudioDevices(audioInputs)
        
        // Set default to first device if none selected
        setSelectedMic(prev => {
          if (!prev && audioInputs.length > 0) {
            return audioInputs[0].deviceId
          }
          return prev
        })
      } catch (err) {
        console.error('Failed to load audio devices:', err)
        // Continue without mic selector - will use default
      }
    }
    
    loadDevices()
    
    // Listen for device changes (plug/unplug)
    navigator.mediaDevices.addEventListener('devicechange', loadDevices)
    return () => {
      navigator.mediaDevices.removeEventListener('devicechange', loadDevices)
    }
  }, [])

  // Check for saved recording on mount - look by category first, not just by ID
  useEffect(() => {
    const checkForSavedRecording = async () => {
      if (!category) {
        return
      }

      try {
        console.log('🔍 Checking for saved recording:', {
          generatedId: recordingIdRef.current,
          category: category,
          mode: mode
        })
        
        // First, try to load by the generated ID (for consistency)
        let saved = await loadSavedRecording(recordingIdRef.current)
        const chunkCount = saved?.chunks ? saved.chunks.length : 0
        console.log('📋 Load result by ID:', {
          found: !!saved,
          hasChunks: chunkCount > 0,
          chunkCount: chunkCount
        })
        
        // If not found by ID, look for any saved recording in this category (and instance if provided)
        // This handles the case where page refreshes and ID is regenerated
        if (!saved || !saved.chunks || saved.chunks.length === 0) {
          const searchCategory = instanceId ? `${category}-${instanceId}` : category
          console.log('🔍 No recording found by ID, searching by category:', searchCategory)
          const { getRecordingsForCategory } = await import('@/lib/storage/indexed-db-recording')
          let categoryRecordings = await getRecordingsForCategory(category)
          
          // If instanceId is provided, filter to only recordings that match this instance
          if (instanceId) {
            categoryRecordings = categoryRecordings.filter(r => 
              r.id.includes(`${category}-${instanceId}`)
            )
          }
          
          console.log('📊 Category search results:', {
            category: searchCategory,
            totalFound: categoryRecordings.length,
            recordings: categoryRecordings.map(r => ({
              id: r.id,
              chunks: r.chunks?.length || 0,
              hasBlob: !!r.blob,
              duration: r.duration,
              timestamp: new Date(r.timestamp).toISOString()
            }))
          })
          
          // Find the most recent in-progress recording (has chunks but no final blob)
          const inProgressRecording = categoryRecordings.find(r => 
            r.chunks && r.chunks.length > 0 && !r.blob
          )
          
          if (inProgressRecording) {
            console.log('✅ Found in-progress recording in category:', {
              id: inProgressRecording.id,
              duration: inProgressRecording.duration,
              chunks: inProgressRecording.chunks.length
            })
            saved = inProgressRecording
            // Update recording ID to match the found recording
            recordingIdRef.current = saved.id
          } else if (categoryRecordings.length > 0) {
            // If no in-progress, use the most recent one (might be completed)
            saved = categoryRecordings[0]
            recordingIdRef.current = saved.id
            console.log('✅ Found most recent recording in category:', {
              id: saved.id,
              hasBlob: !!saved.blob,
              chunks: saved.chunks?.length || 0
            })
          } else {
            console.log('❌ No recordings found in category:', category)
          }
        }

        if (saved && saved.chunks && Array.isArray(saved.chunks) && saved.chunks.length > 0) {
          console.log('🔄 Restoring saved recording:', {
            id: saved.id,
            duration: saved.duration,
            chunks: saved.chunks.length,
            hasBlob: !!saved.blob,
            hasTranscript: !!saved.transcript,
            firstChunkSize: saved.chunks[0]?.size || 0
          })
          
          // Verify chunks are actually Blobs
          const validChunks = saved.chunks.filter(chunk => chunk instanceof Blob)
          if (validChunks.length === 0) {
            console.error('❌ No valid Blob chunks found in saved recording')
            return
          }
          
          if (validChunks.length !== saved.chunks.length) {
            console.warn(`⚠️ Only ${validChunks.length} of ${saved.chunks.length} chunks are valid Blobs`)
          }
          
          setHasSavedRecording(true)
          setDuration(saved.duration || 0)
          durationRef.current = saved.duration || 0
          setPreviousChunks([...validChunks]) // Store previous chunks
          setPreviousDuration(saved.duration || 0) // Store previous duration
          chunksRef.current = validChunks // Use only valid chunks for now
          
          if (saved.blob && saved.blob instanceof Blob && saved.blob.size > 0) {
            // Revoke any existing URL to prevent memory leaks
            if (recordedUrl) {
              URL.revokeObjectURL(recordedUrl)
            }
            
            setRecordedBlob(saved.blob)
            const url = URL.createObjectURL(saved.blob)
            setRecordedUrl(url)
            setHasSavedRecording(false) // Clear this since we have a complete blob - show normal player UI
            
            console.log('✅ Restored completed recording with blob:', {
              blobSize: saved.blob.size,
              blobType: saved.blob.type,
              urlCreated: !!url
            })
          } else {
            console.log('📝 Found in-progress recording - chunks available for restore (no blob)')
          }
          
          if (saved.transcript) {
            setTranscript(saved.transcript)
            transcriptRef.current = saved.transcript
          }
        } else {
          console.log('ℹ️ No saved recording found or invalid chunks:', {
            hasSaved: !!saved,
            hasChunks: !!saved?.chunks,
            isArray: Array.isArray(saved?.chunks),
            chunkCount: saved?.chunks?.length || 0,
            category: category
          })
        }
      } catch (error) {
        console.error('❌ Error checking for saved recording:', error)
      }

      // Clear old recordings on mount (cleanup)
      await clearOldRecordings(24) // Clear recordings older than 24 hours

      // Check storage quota
      const storageLow = await isStorageLow(80)
      if (storageLow) {
        console.warn('⚠️ Browser storage is getting low (>80% used)')
        // Could show user notification here
      }
    }

    checkForSavedRecording()
  }, [category])

  useEffect(() => {
    return () => {
      // Cleanup
      if (streamRef.current) {
        streamRef.current.getTracks().forEach(track => track.stop())
      }
      if (timerRef.current) {
        clearInterval(timerRef.current)
      }
      if (autoSaveTimerRef.current) {
        clearInterval(autoSaveTimerRef.current)
      }
      if (recordedUrl) {
        URL.revokeObjectURL(recordedUrl)
      }
    }
  }, [recordedUrl])

  // Keep refs in sync with state
  useEffect(() => {
    durationRef.current = duration
  }, [duration])

  useEffect(() => {
    transcriptRef.current = transcript
  }, [transcript])

  useEffect(() => {
    if (recordedBlob) {
      // Update IndexedDB with final blob
      if (recordingIdRef.current) {
        saveRecordingChunks(
          recordingIdRef.current,
          category,
          chunksRef.current,
          durationRef.current,
          mode,
          recordedBlob,
          transcriptRef.current || undefined
        ).catch(err => console.error('Failed to update IndexedDB with blob:', err))
      }
    }
  }, [recordedBlob, category, mode])

  // Auto-save every 30 seconds during recording (or every 20 seconds for video)
  useEffect(() => {
    if (isRecording && !isPaused) {
      const interval = mode === 'video' ? 20000 : 30000 // 20s for video, 30s for audio
      
      autoSaveTimerRef.current = setInterval(async () => {
        // Check if still recording and have chunks
        if (!isRecording || chunksRef.current.length === 0 || !recordingIdRef.current) {
          return
        }

        try {
          const totalSize = chunksRef.current.reduce((sum, chunk) => sum + chunk.size, 0)
          
          // Track size for video (can use for size-based saves in future if needed)
          if (mode === 'video' && totalSize - lastSaveSizeRef.current >= 10 * 1024 * 1024) {
            lastSaveSizeRef.current = totalSize
          }

          // Always save on time interval (every 20s for video, 30s for audio)
          // This ensures regular backups even if size tracking fails

          await saveRecordingChunks(
            recordingIdRef.current,
            category,
            chunksRef.current,
            durationRef.current, // Use ref for current duration
            mode,
            undefined, // Don't save blob during recording (only chunks)
            transcriptRef.current || undefined // Use ref for current transcript
          )

          console.log(`💾 Auto-saved recording chunks:`, {
            recordingId: recordingIdRef.current,
            chunkCount: chunksRef.current.length,
            duration: durationRef.current,
            totalSize: `${(totalSize / 1024 / 1024).toFixed(2)}MB`
          })
        } catch (error) {
          console.error('❌ Auto-save failed:', error)
        }
      }, interval)

      return () => {
        if (autoSaveTimerRef.current) {
          clearInterval(autoSaveTimerRef.current)
        }
      }
    } else {
      if (autoSaveTimerRef.current) {
        clearInterval(autoSaveTimerRef.current)
      }
    }
    // eslint-disable-next-line react-hooks/exhaustive-deps
  }, [isRecording, isPaused, mode, category])

  const startRecording = async () => {
    try {
      setError(null)
      
      // Check if getUserMedia is supported
      if (!navigator.mediaDevices || !navigator.mediaDevices.getUserMedia) {
        throw new Error('Your browser does not support media recording. Please use Chrome, Firefox, or Safari.')
      }

      const constraints = mode === 'video' 
        ? { 
            video: { 
              width: { ideal: 1280 },
              height: { ideal: 720 },
              facingMode: 'user'
            }, 
            audio: selectedMic ? { deviceId: { exact: selectedMic } } : true 
          }
        : { audio: selectedMic ? { deviceId: { exact: selectedMic } } : true }

      console.log('Requesting media access:', mode, constraints)
      const stream = await navigator.mediaDevices.getUserMedia(constraints)
      console.log('Media access granted:', stream.getTracks().map(t => ({ kind: t.kind, label: t.label })))
      streamRef.current = stream

      // Show preview for video (but don't start recording yet)
      setIsPreparing(true)
      if (mode === 'video') {
        // Wait for React to render the video element
        await new Promise(resolve => setTimeout(resolve, 100))
        
        if (videoRef.current) {
          console.log('Setting video srcObject')
          videoRef.current.srcObject = stream
          try {
            await videoRef.current.play()
            console.log('Video playing successfully')
          } catch (playError) {
            console.error('Video play error:', playError)
          }
        } else {
          console.error('Video ref is null!')
        }
      }


      // Start countdown
      setCountdown(3)
      await new Promise<void>((resolve) => {
        let count = 3
        const countdownInterval = setInterval(() => {
          count--
          if (count > 0) {
            setCountdown(count)
          } else {
            setCountdown(null)
            clearInterval(countdownInterval)
            resolve()
          }
        }, 1000)
      })

      // Now start actual recording
      setIsPreparing(false)
      setIsRecording(true)
      // If continuing from previous recording, start duration from previous
      setDuration(previousDuration)
      durationRef.current = previousDuration

      const mimeType = mode === 'video' 
        ? 'video/webm;codecs=vp9,opus'
        : 'audio/webm;codecs=opus'

      const mediaRecorder = new MediaRecorder(stream, {
        mimeType: MediaRecorder.isTypeSupported(mimeType) 
          ? mimeType 
          : mode === 'video' ? 'video/webm' : 'audio/webm'
      })

      mediaRecorderRef.current = mediaRecorder
      chunksRef.current = []

      mediaRecorder.ondataavailable = (event) => {
        if (event.data.size > 0) {
          chunksRef.current.push(event.data)
        }
      }

      mediaRecorder.onstop = async () => {
        // Merge previous chunks with new chunks if continuing from saved recording
        let finalChunks = chunksRef.current
        if (previousChunks.length > 0) {
          console.log('🔄 Merging previous chunks with new recording:', {
            previous: previousChunks.length,
            new: chunksRef.current.length
          })
          finalChunks = [...previousChunks, ...chunksRef.current]
          chunksRef.current = finalChunks
          // Clear previous chunks so they're not used again
          setPreviousChunks([])
          setPreviousDuration(0)
        }
        
        const blob = new Blob(finalChunks, { 
          type: mode === 'video' ? 'video/webm' : 'audio/webm' 
        })
        
        console.log('📦 Created blob:', {
          size: blob.size,
          type: blob.type,
          chunkCount: finalChunks.length
        })
        
        if (blob.size === 0) {
          console.error('❌ Blob is empty!')
          setError('Recording failed - no data captured')
          return
        }
        
        setRecordedBlob(blob)
        
        // Only create blob URL if not in quick mode (no player needed)
        if (recordingPurpose !== 'quick') {
          // Small delay to ensure blob is fully ready
          setTimeout(() => {
            const url = URL.createObjectURL(blob)
            setRecordedUrl(url)
            console.log('🔗 Blob URL created:', url)
          }, 100)
        }

        // Stop all tracks
        if (streamRef.current) {
          streamRef.current.getTracks().forEach(track => track.stop())
        }

        // Save final blob to IndexedDB (skip in quick mode - no need to persist)
        if (recordingIdRef.current && recordingPurpose !== 'quick') {
          await saveRecordingChunks(
            recordingIdRef.current,
            category,
            finalChunks,
            duration,
            mode,
            blob,
            transcript || undefined
          )
          console.log('✅ Saved final recording blob to IndexedDB:', {
            totalChunks: finalChunks.length,
            totalDuration: duration
          })
        }

        // Auto-transcribe ONLY in quick mode (for VIVA chat, etc.)
        // For other modes (withFile, transcriptOnly), user clicks "Transcribe" button manually
        if (recordingPurpose === 'quick') {
          const finalTranscript = await transcribeAudio(blob)
          // Update state so transcript is available
          if (finalTranscript) {
            setTranscript(finalTranscript)
            transcriptRef.current = finalTranscript
          }
          
          // In quick mode, auto-cleanup blob after transcription (no player needed)
          setRecordedBlob(null)
          // Don't create blob URL - not needed in quick mode
        }

        // DON'T automatically call onRecordingComplete here
        // Wait for user to explicitly click action button
        // This allows them to review the recording and transcript before saving
      }

      mediaRecorder.start(1000) // Collect data every second

      // Start timer (continues from previousDuration if continuing recording)
      timerRef.current = setInterval(() => {
        setDuration(prev => {
          const newDuration = prev + 1
          if (newDuration >= maxDuration) {
            stopRecording()
          }
          durationRef.current = newDuration
          return newDuration
        })
      }, 1000)

    } catch (err: any) {
      console.error('Error starting recording:', err)
      
      let errorMessage = 'Failed to access camera/microphone.'
      
      if (err.name === 'NotAllowedError' || err.name === 'PermissionDeniedError') {
        errorMessage = 'Permission denied. Please allow camera/microphone access in your browser settings.'
      } else if (err.name === 'NotFoundError' || err.name === 'DevicesNotFoundError') {
        errorMessage = mode === 'video' 
          ? 'No camera found. Please connect a camera and try again.'
          : 'No microphone found. Please connect a microphone and try again.'
      } else if (err.name === 'NotReadableError' || err.name === 'TrackStartError') {
        errorMessage = 'Camera/microphone is already in use by another application.'
      } else if (err.name === 'OverconstrainedError') {
        errorMessage = 'Camera does not support the requested settings. Trying with default settings...'
        // Retry with simpler constraints
        setTimeout(() => {
          setError(null)
          // Will implement fallback if needed
        }, 2000)
      } else if (err.message) {
        errorMessage = err.message
      }
      
      setError(errorMessage)
    }
  }

  const pauseRecording = () => {
    if (mediaRecorderRef.current && isRecording) {
      mediaRecorderRef.current.pause()
      setIsPaused(true)
      if (timerRef.current) {
        clearInterval(timerRef.current)
      }
    }
  }

  const resumeRecording = () => {
    if (mediaRecorderRef.current && isPaused) {
      mediaRecorderRef.current.resume()
      setIsPaused(false)
      
      // Resume timer
      timerRef.current = setInterval(() => {
        setDuration(prev => {
          const newDuration = prev + 1
          if (newDuration >= maxDuration) {
            stopRecording()
          }
          return newDuration
        })
      }, 1000)
    }
  }

  const stopRecording = () => {
    if (mediaRecorderRef.current && isRecording) {
      mediaRecorderRef.current.stop()
      setIsRecording(false)
      setIsPaused(false)
      
      if (timerRef.current) {
        clearInterval(timerRef.current)
      }


      // Stop video preview
      if (mode === 'video' && videoRef.current) {
        videoRef.current.srcObject = null
      }
    }
  }

  const discardRecording = async () => {
    // Delete S3 file based on recording purpose:
    // - 'quick': No S3 file to delete
    // - 'transcriptOnly': Delete S3 file (only needed transcript, not the file)
    // - 'withFile': Keep S3 file (user might want it later even if they discard now)
    if (s3Url && recordingPurpose === 'transcriptOnly') {
      try {
        const { deleteRecording } = await import('@/lib/services/recordingService')
        await deleteRecording(s3Url)
        console.log('🗑️ Deleted transcript-only recording from S3:', s3Url)
      } catch (deleteErr) {
        console.error('❌ Failed to delete recording from S3:', deleteErr)
        // Continue with cleanup even if delete fails
      }
    } else if (s3Url && recordingPurpose === 'withFile') {
      // With-file mode: Don't delete S3 file even if discarded
      // File stays available for potential recovery
      console.log('📦 With-file mode: Keeping S3 file even after discard (available for recovery)')
    }
    
    // Revoke local blob URLs
    if (recordedUrl) {
      URL.revokeObjectURL(recordedUrl)
    }
    
    // Clear from IndexedDB
    if (recordingIdRef.current) {
      await deleteSavedRecording(recordingIdRef.current)
    }
    
    // Reset all state
    setRecordedBlob(null)
    setRecordedUrl(null)
    setS3Url(null)
    setDuration(0)
    setTranscript('')
    chunksRef.current = []
    lastSaveSizeRef.current = 0
    setHasSavedRecording(false)
  }

  // Clear IndexedDB after successful upload (called from parent via onRecordingComplete)
  const clearRecordingFromIndexedDB = async () => {
    if (recordingIdRef.current) {
      await deleteSavedRecording(recordingIdRef.current)
      console.log('✅ Cleared recording from IndexedDB after successful upload')
    }
  }

  const transcribeAudio = async (blob: Blob): Promise<string> => {
    setIsTranscribing(true)
    setError(null)

    try {
      // Validate blob
      if (!blob || blob.size === 0) {
        throw new Error('Recording is empty or invalid. Please record again.')
      }

      // Handle different recording purposes:
      // - 'quick': No S3 upload, just transcribe immediately
      // - 'transcriptOnly': S3 upload in parallel (backup), delete if discarded
      // - 'withFile': S3 upload in parallel, keep file always
      
      let uploadPromise: Promise<void> | null = null
      
      if (recordingPurpose === 'quick') {
        // Quick mode: Skip S3 entirely, just transcribe
        console.log('⚡ Quick mode: Transcribing only (no S3 upload)')
      } else {
        // Transcript-only or with-file: Upload to S3 in parallel
        console.log(`📤 ${recordingPurpose === 'transcriptOnly' ? 'Transcript-only' : 'Full file'} mode: Uploading to S3 in parallel...`)
        const folder = storageFolder || (mode === 'video' ? 'journalVideoRecordings' : 'journalAudioRecordings')
        const fileName = `recording-${Date.now()}.webm`
        
        uploadPromise = uploadRecording(blob, folder, fileName)
          .then((uploadResult) => {
            setS3Url(uploadResult.url)
            console.log('✅ Recording uploaded to S3:', uploadResult.url)
          })
          .catch((uploadErr) => {
            console.error('❌ S3 upload failed:', uploadErr)
            // Non-critical - continue without S3 URL
            console.warn('⚠️ S3 upload failed - will use local blob for playback')
          })
          .then(() => {}) as Promise<void>
      }

      // Start transcription immediately (this is what user is waiting for)
      const formData = new FormData()
      formData.append('audio', blob, 'recording.webm')

      console.log('🎙️ Transcribing audio...')

      const response = await fetch('/api/transcribe', {
        method: 'POST',
        body: formData
      })

      // Get error details from response if available
      if (!response.ok) {
        let errorMessage = 'Transcription failed'
        try {
          const errorData = await response.json()
          errorMessage = errorData.error || errorData.details || `Server error (${response.status})`
          console.error('❌ Transcription API error:', errorData)
        } catch (parseError) {
          // If JSON parsing fails, use status text
          errorMessage = `Transcription failed: ${response.statusText || response.status}`
        }
        throw new Error(errorMessage)
      }

      const data = await response.json()
      
      if (!data.transcript) {
        throw new Error('No transcript received from server')
      }

      const transcriptText = data.transcript || ''
      console.log('✅ Transcription successful:', { length: transcriptText.length })
      
      setTranscript(transcriptText)
      
      if (onTranscriptComplete) {
        onTranscriptComplete(transcriptText)
      }

      // Wait for S3 upload to complete if we started one
      if (uploadPromise) {
        await uploadPromise.catch(() => {
          // Upload failed but transcription succeeded - that's okay
          // User can still use local blob or retry upload later
        })
      }

      return transcriptText
    } catch (err) {
      console.error('❌ Transcription error:', err)
      const errorMessage = err instanceof Error 
        ? err.message 
        : 'Failed to transcribe audio. Please try again.'
      setError(errorMessage)
      return ''
    } finally {
      setIsTranscribing(false)
    }
  }

  const formatDuration = (seconds: number) => {
    const mins = Math.floor(seconds / 60)
    const secs = seconds % 60
    return `${mins}:${secs.toString().padStart(2, '0')}`
  }

  return (
    <div className={`space-y-4 ${className}`}>
      {/* Recording Controls */}
      {!recordedBlob && !(recordingPurpose === 'quick' && transcript) && (
        <div className={`bg-neutral-900 border-2 rounded-2xl p-6 min-h-[400px] flex flex-col justify-center transition-colors ${
          isRecording 
            ? 'border-[#FF0040]' 
            : 'border-[#39FF14]'
        }`}>
          {/* Video Preview */}
          {mode === 'video' && (isRecording || isPreparing) && (
            <div className="mb-4 rounded-xl overflow-hidden bg-black relative">
              <video
                ref={videoRef}
                className="w-full aspect-video object-cover"
                autoPlay
                muted
                playsInline
              />
              {/* Countdown Overlay */}
              {countdown !== null && (
                <div className="absolute inset-0 flex items-center justify-center pointer-events-none">
                  <div className="text-9xl font-bold text-white animate-pulse" style={{
                    textShadow: '0 0 40px rgba(0,0,0,0.9), 0 0 20px rgba(0,0,0,0.8), 0 4px 8px rgba(0,0,0,0.7)'
                  }}>
                    {countdown}
                  </div>
                </div>
              )}
            </div>
          )}

          {/* Countdown with Circular Level Meter (for audio mode) */}
          {countdown !== null && mode === 'audio' && streamRef.current && (
            <div className="mb-4 flex justify-center items-center relative">
              <SimpleLevelMeter stream={streamRef.current} circular />
              <div className="absolute inset-0 flex items-center justify-center pointer-events-none">
                <div className="text-6xl font-bold text-red-500 animate-pulse">
                  {countdown}
                </div>
              </div>
            </div>
          )}

          {/* Timer with Circular Level Meter and Controls */}
          {isRecording && countdown === null && streamRef.current && (
            <div className="mb-4 flex justify-center items-center gap-6">
              {/* Pause/Resume Button */}
              {!isPaused ? (
                <button
                  type="button"
                  onClick={pauseRecording}
                  className="w-12 h-12 rounded-full bg-primary-500 hover:bg-primary-400 flex items-center justify-center transition-all duration-300 hover:scale-110"
                >
                  <div className="flex gap-1">
                    <div className="w-1 h-4 bg-black rounded-sm" />
                    <div className="w-1 h-4 bg-black rounded-sm" />
                  </div>
                </button>
              ) : (
                <button
                  type="button"
                  onClick={resumeRecording}
                  className="w-12 h-12 rounded-full bg-primary-500 hover:bg-primary-400 flex items-center justify-center transition-all duration-300 hover:scale-110"
                >
                  <Play className="w-5 h-5 text-black fill-black" />
                </button>
              )}
              
              {/* Circular Meter with Timer */}
              <div className="relative flex items-center justify-center">
                <SimpleLevelMeter stream={streamRef.current} circular />
                <div className="absolute inset-0 flex items-center justify-center pointer-events-none">
                  <div className="text-center">
                    <div className="w-2 h-2 bg-red-500 rounded-full animate-pulse mx-auto mb-1" />
                    <div className="text-white font-mono text-xs">{formatDuration(duration)}</div>
                  </div>
                </div>
              </div>
              
              {/* Stop Button */}
              <button
                type="button"
                onClick={stopRecording}
                className="w-12 h-12 rounded-full bg-red-500 hover:bg-red-400 flex items-center justify-center transition-all duration-300 hover:scale-110"
              >
                <div className="w-4 h-4 bg-white rounded-sm" />
              </button>
            </div>
          )}

          {/* Error Message */}
          {error && (
            <div className="mb-4 p-3 bg-red-500/10 border border-red-500/30 rounded-lg text-red-400 text-sm">
              {error}
            </div>
          )}

          {/* Show recovery option if saved recording found */}
          {hasSavedRecording && !recordedBlob && !isRecording && countdown === null && (
            <div className="mb-4 p-4 bg-primary-500/10 border border-primary-500/30 rounded-lg">
              <p className="text-sm text-neutral-300 mb-2">
                📦 Found saved recording ({formatDuration(duration)})
              </p>
              <p className="text-xs text-neutral-400 mb-3">
                Your recording was saved before the page refresh. Continue recording, transcribe what you have, or start fresh.
              </p>
              <div className="flex flex-col gap-2">
                <div className="flex gap-2">
                  <Button
                    onClick={async () => {
                      // Continue recording - merge old chunks with new recording when done
                      console.log('▶️ Continuing recording - will merge with previous chunks:', {
                        previousChunks: previousChunks.length,
                        previousDuration: previousDuration,
                        currentChunks: chunksRef.current.length
                      })
                      setHasSavedRecording(false)
                      // Don't clear chunksRef here - startRecording() will handle it
                      // previousChunks is already stored in state and will be merged on stop
                      await startRecording()
                    }}
                    variant="primary"
                    size="sm"
                    className="gap-2 flex-1"
                  >
                    <Mic className="w-4 h-4" />
                    Continue Recording
                  </Button>
                  <Button
                    onClick={async () => {
                      // Reconstruct blob from saved chunks (we're in a state where recordedBlob is null)
                      console.log('🎙️ Transcribing saved recording...')
                      
                      const chunksToUse = chunksRef.current.length > 0 
                        ? chunksRef.current 
                        : previousChunks.length > 0 
                          ? previousChunks 
                          : []
                      
                      if (chunksToUse.length === 0) {
                        console.error('❌ No chunks available to transcribe')
                        setError('No recording data found to transcribe')
                        return
                      }
                      
                      const blobToTranscribe = new Blob(chunksToUse, {
                        type: mode === 'video' ? 'video/webm' : 'audio/webm'
                      })
                      
                      if (blobToTranscribe.size === 0) {
                        setError('Recording is empty or invalid')
                        return
                      }
                      
                      // Set the blob state so it displays
                      setRecordedBlob(blobToTranscribe)
                      const url = URL.createObjectURL(blobToTranscribe)
                      setRecordedUrl(url)
                      setHasSavedRecording(false)
                      
                      console.log('✅ Reconstructed blob from chunks:', {
                        blobSize: blobToTranscribe.size,
                        chunksUsed: chunksToUse.length
                      })
                      
                      // Transcribe the blob
                      const transcribed = await transcribeAudio(blobToTranscribe)
                      if (transcribed && onTranscriptComplete) {
                        onTranscriptComplete(transcribed)
                      }
                      
                      console.log('✅ Transcription complete for saved recording:', {
                        blobSize: blobToTranscribe.size,
                        duration: duration,
                        transcriptLength: transcribed?.length || 0
                      })
                    }}
                    variant="secondary"
                    size="sm"
                    className="gap-2 flex-1"
                    disabled={isTranscribing}
                  >
                    {isTranscribing ? (
                      <>
                        <Loader2 className="w-4 h-4 animate-spin" />
                        Transcribing...
                      </>
                    ) : (
                      <>
                        <Mic className="w-4 h-4" />
                        Transcribe This
                      </>
                    )}
                  </Button>
                </div>
                <Button
                  onClick={() => {
                    // Delete the saved recording and start fresh
                    if (recordingIdRef.current) {
                      deleteSavedRecording(recordingIdRef.current).then(() => {
                        setHasSavedRecording(false)
                        chunksRef.current = []
                        setDuration(0)
                        durationRef.current = 0
                        setTranscript('')
                        transcriptRef.current = ''
                        recordingIdRef.current = generateRecordingId(instanceId ? `${category}-${instanceId}` : category)
                        console.log('🗑️ Deleted saved recording, ready for new recording')
                      })
                    }
                  }}
                  variant="ghost"
                  size="sm"
                  className="w-full"
                >
                  Discard & Start New
                </Button>
              </div>
            </div>
          )}

          {/* Microphone Selector (when not recording and multiple mics available) */}
          {!isRecording && countdown === null && !hasSavedRecording && audioDevices.length > 1 && (
            <div className="mb-4" ref={micDropdownRef}>
              <label className="block text-sm font-medium text-neutral-200 mb-2">
                Select Microphone
              </label>
              <div className="relative">
                <button
                  type="button"
                  onClick={() => setIsMicDropdownOpen(!isMicDropdownOpen)}
                  disabled={isRecording}
                  className={`w-full pl-6 pr-12 py-3 rounded-xl bg-[#404040] border-2 border-[#666666] hover:border-primary-500 focus:border-primary-500 focus:outline-none transition-colors cursor-pointer text-left ${
                    selectedMic 
                      ? 'text-white' 
                      : 'text-[#9CA3AF]'
                  } ${isRecording ? 'opacity-50 cursor-not-allowed' : ''}`}
                >
                  {selectedMic 
                    ? (audioDevices.find(d => d.deviceId === selectedMic)?.label || `Microphone ${selectedMic.slice(0, 8)}...`)
                    : 'Select Microphone'}
                </button>
                <div className="absolute right-5 top-1/2 -translate-y-1/2 pointer-events-none">
                  <svg className={`w-4 h-4 text-neutral-400 transition-transform ${isMicDropdownOpen ? 'rotate-180' : ''}`} fill="none" stroke="currentColor" viewBox="0 0 24 24">
                    <path strokeLinecap="round" strokeLinejoin="round" strokeWidth={2} d="M19 9l-7 7-7-7" />
                  </svg>
                </div>
                
                {isMicDropdownOpen && !isRecording && (
                  <>
                    <div 
                      className="fixed inset-0 z-10" 
                      onClick={() => setIsMicDropdownOpen(false)}
                    />
                    <div className="absolute z-20 w-full top-full mt-1 bg-[#1F1F1F] border-2 border-[#333] rounded-2xl shadow-xl max-h-[min(200px,calc(100vh-200px))] md:max-h-48 overflow-y-auto overscroll-contain">
                      <div className="py-2">
                        {audioDevices.map((device) => {
                          const label = device.label || `Microphone ${device.deviceId.slice(0, 8)}...`
                          const isSelected = device.deviceId === selectedMic
                          return (
                            <button
                              key={device.deviceId}
                              type="button"
                              onClick={() => {
                                setSelectedMic(device.deviceId)
                                setIsMicDropdownOpen(false)
                              }}
                              className={`w-full px-6 py-2 text-left transition-colors ${
                                isSelected
                                  ? 'bg-primary-500/20 text-primary-500 font-semibold' 
                                  : 'text-white hover:bg-[#333]'
                              }`}
                            >
                              {label}
                            </button>
                          )
                        })}
                      </div>
                    </div>
                  </>
                )}
              </div>
            </div>
          )}

          {/* Control Buttons */}
          {!isRecording && countdown === null && !hasSavedRecording && (
            <div className="flex justify-center gap-3">
              <Button
                onClick={startRecording}
                variant="primary"
                size="sm"
                className="gap-2"
              >
                {mode === 'video' ? <Video className="w-4 h-4" /> : <Mic className="w-4 h-4" />}
                Start Recording
              </Button>
            </div>
          )}
        </div>
      )}

      {/* Quick Mode - Just show transcript when ready (no player) */}
      {recordingPurpose === 'quick' && transcript && !isTranscribing && (
        <div className="bg-neutral-900 border-2 border-[#14B8A6]/50 rounded-2xl p-6">
          <div className="flex items-center gap-2 mb-3">
            <Check className="w-5 h-5 text-[#14B8A6]" />
            <h3 className="text-lg font-semibold text-[#14B8A6]">Transcript Ready</h3>
          </div>
          <div className="bg-black/30 rounded-lg p-4 border border-[#14B8A6]/20 mb-4">
            <p className="text-white whitespace-pre-wrap">{transcript}</p>
          </div>
          <div className="flex gap-2">
            <Button
              onClick={() => {
                if (onRecordingComplete && recordedBlob) {
                  // Quick mode: Just pass transcript, no file needed
                  onRecordingComplete(recordedBlob, transcript, false, undefined)
                }
                // Auto-cleanup after use
                setRecordedBlob(null)
                setTranscript('')
                setDuration(0)
              }}
              variant="primary"
              size="sm"
              className="gap-2 flex-1"
            >
              <Check className="w-4 h-4" />
              Use This
            </Button>
            <Button
              onClick={discardRecording}
              variant="ghost"
              size="sm"
              className="gap-2 flex-1"
            >
              <RotateCcw className="w-4 h-4" />
              Discard
            </Button>
          </div>
        </div>
      )}

      {/* Recorded Media Preview - Hidden in quick mode (no playback needed) */}
      {recordedBlob && recordedUrl && recordingPurpose !== 'quick' && (
        <div className="bg-neutral-900 border-2 border-[#FFB701] rounded-2xl p-6 space-y-4">
          <h3 className="text-lg font-semibold text-white mb-2">Recording Complete</h3>

          {/* Instructions */}
          <div className="bg-neutral-800/50 border border-neutral-700 rounded-lg p-4">
            <ol className="space-y-2 text-sm text-neutral-300 list-decimal list-inside">
              <li>Listen to your recording using the player below</li>
              {mode === 'audio' && <li>If needed, click "Edit" to trim or remove sections</li>}
              <li>Click "Transcribe" to convert speech to text (required for saving)</li>
              <li>Review the transcript, then click "Save" to keep your recording</li>
            </ol>
          </div>

          {/* Media Player */}
          {mode === 'video' ? (
            <video
              src={s3Url || recordedUrl || undefined}
              controls
              className="w-full rounded-xl bg-black"
              onError={(e) => {
                console.error('❌ Video player error:', e)
                setError('Unable to play video. The recording file may be corrupted.')
              }}
            />
          ) : (
            <audio
              key={recordedUrl || s3Url || 'audio-player'} // Force re-mount when URL changes
              src={s3Url || recordedUrl || undefined}
              controls
              className="w-full"
              controlsList="nodownload"
              preload="metadata"
              onError={(e) => {
                const target = e.currentTarget as HTMLAudioElement
                console.error('❌ Audio player error:', {
                  error: e,
                  networkState: target.networkState,
                  readyState: target.readyState,
                  errorCode: target.error?.code,
                  errorMessage: target.error?.message
                })
                console.log('Audio source:', s3Url || recordedUrl)
                console.log('Blob info:', recordedBlob ? { size: recordedBlob.size, type: recordedBlob.type } : 'No blob')
                
                // Only show error if there's actually a source to play
                if ((recordedUrl || s3Url) && target.error) {
                  // Network errors (code 2) are often temporary/can be ignored
                  if (target.error.code !== 2) {
                    setError('Unable to play audio. The recording may need a moment to process.')
                  }
                }
              }}
              onLoadedMetadata={() => {
                // Clear any previous errors when audio loads successfully
                setError(null)
                console.log('✅ Audio loaded successfully')
              }}
              onCanPlayThrough={() => {
                console.log('✅ Audio can play through')
              }}
            />
          )}

          {/* Transcription - Hide for audioOnly mode */}
          {recordingPurpose !== 'audioOnly' && (
            <div className="space-y-2">
              {isTranscribing ? (
                <div className="flex items-center gap-2 text-primary-500">
                  <Loader2 className="w-4 h-4 animate-spin" />
                  <span className="text-sm">Transcribing {mode === 'video' ? 'video' : 'audio'}...</span>
                </div>
              ) : transcript ? (
                <div className="bg-neutral-800 border border-neutral-700 rounded-lg p-4">
                  <p className="text-sm text-neutral-400 mb-2">Transcript:</p>
                  <p className="text-white whitespace-pre-wrap">{transcript}</p>
                </div>
              ) : null}
            </div>
          )}

          {/* Save Recording Option - Only show for non-withFile and non-audioOnly modes */}
          {showSaveOption && recordingPurpose !== 'withFile' && recordingPurpose !== 'audioOnly' && (
            <div className="flex items-center gap-2 p-3 bg-neutral-800 rounded-lg">
              <Checkbox
                id="saveRecording"
                label={`Save ${mode === 'video' ? 'video' : 'audio'} file to cloud storage`}
                checked={saveRecording}
                onChange={(e) => setSaveRecording(e.target.checked)}
              />
              <span className="text-sm text-neutral-500">
                ({saveRecording ? 'File will be saved' : 'Only transcript will be saved'})
              </span>
            </div>
          )}

          {/* Action Buttons */}
<<<<<<< HEAD
          <div className="flex flex-col sm:flex-row sm:justify-end gap-3">
            {/* Edit Recording Button (audio only, enabled) */}
            {mode === 'audio' && enableEditor && !showEditor && (
=======
          <div className="flex flex-row flex-wrap justify-end gap-3">
            {/* Transcribe Button (only if not transcribed yet and not audioOnly) */}
            {recordingPurpose !== 'audioOnly' && !transcript && !isTranscribing && (
              <Button
                onClick={async () => {
                  if (!recordedBlob) {
                    setError('No recording available to transcribe')
                    return
                  }
                  
                  if (recordedBlob.size === 0) {
                    setError('Recording is empty or invalid. Please record again.')
                    return
                  }
                  
                  console.log('🎙️ Starting transcription:', {
                    blobSize: recordedBlob.size,
                    blobType: recordedBlob.type
                  })
                  
                  const transcriptResult = await transcribeAudio(recordedBlob)
                  
                  // Update IndexedDB with transcript if we have a recording ID
                  if (recordingIdRef.current && transcriptResult) {
                    await saveRecordingChunks(
                      recordingIdRef.current,
                      category,
                      chunksRef.current,
                      duration,
                      mode,
                      recordedBlob,
                      transcriptResult
                    )
                  }
                }}
                variant="primary"
                size="sm"
                className="gap-2 basis-[calc(50%-0.375rem)] sm:basis-auto min-w-0"
                disabled={!recordedBlob || recordedBlob.size === 0}
              >
                <Mic className="w-4 h-4" />
                Transcribe
              </Button>
            )}

            {/* Edit Recording Button (audio only) */}
            {mode === 'audio' && !showEditor && (
>>>>>>> 319e4be9
              <Button
                onClick={() => setShowEditor(true)}
                variant="primary"
                size="sm"
                className="gap-2 basis-[calc(50%-0.375rem)] sm:basis-auto min-w-0"
              >
                <Scissors className="w-4 h-4" />
                Edit
              </Button>
            )}
            
            <Button
              onClick={() => {
                if (onRecordingComplete) {
                  onRecordingComplete(recordedBlob, transcript || undefined, saveRecording, s3Url || undefined)
                }
              }}
              variant="primary"
              size="sm"
              className="gap-2 basis-[calc(50%-0.375rem)] sm:basis-auto min-w-0"
              disabled={recordingPurpose === 'audioOnly' ? false : !transcript}
            >
              <Save className="w-4 h-4" />
              Save
            </Button>
            <Button
              onClick={discardRecording}
              variant="ghost"
              size="sm"
              className="gap-2 basis-[calc(50%-0.375rem)] sm:basis-auto min-w-0 bg-[rgba(255,0,64,0.1)] text-[#FF0040] border-2 border-[rgba(255,0,64,0.2)] hover:bg-[rgba(255,0,64,0.2)] active:opacity-80"
            >
              <Trash2 className="w-4 h-4" />
              Discard
            </Button>
          </div>
        </div>
      )}

      {/* Audio Editor - Only for audio mode when enabled */}
      {mode === 'audio' && enableEditor && showEditor && recordedBlob && (
        <AudioEditor
          audioBlob={recordedBlob}
          onSave={async (editedBlob) => {
            console.log('📝 Saving edited audio:', {
              originalSize: recordedBlob?.size,
              editedSize: editedBlob.size,
              editedType: editedBlob.type
            })
            
            // Clear any existing errors
            setError(null)
            
            // Revoke old URL to free memory
            if (recordedUrl) {
              URL.revokeObjectURL(recordedUrl)
            }
            
            // Create new URL for edited blob
            const newUrl = URL.createObjectURL(editedBlob)
            
            // Calculate new duration from edited audio
            const audioContext = new AudioContext()
            const arrayBuffer = await editedBlob.arrayBuffer()
            const audioBuffer = await audioContext.decodeAudioData(arrayBuffer)
            const newDuration = Math.floor(audioBuffer.duration)
            
            // Update state with edited audio and new duration
            setRecordedBlob(editedBlob)
            setRecordedUrl(newUrl)
            setDuration(newDuration)
            durationRef.current = newDuration
            
            // Clear transcript since audio has changed
            setTranscript('')
            transcriptRef.current = ''
            
            // Update chunks ref with edited blob
            chunksRef.current = [editedBlob]
            
            // Close editor first for better UX
            setShowEditor(false)
            
            console.log('✅ Audio updated, new URL created:', newUrl)
            console.log('✅ New duration:', newDuration, 'seconds')
            
            // Save to IndexedDB if we have a recording ID
            if (recordingIdRef.current) {
              try {
                await saveRecordingChunks(
                  recordingIdRef.current,
                  category,
                  [editedBlob],
                  newDuration,
                  mode,
                  editedBlob,
                  ''
                )
                console.log('✅ Saved edited audio to IndexedDB')
              } catch (err) {
                console.error('Failed to save to IndexedDB:', err)
              }
            }
            
            // Don't auto-transcribe after editing - let user click button
            // This gives them a chance to review the edited audio first
            console.log('✅ Audio saved. User can now transcribe manually.')
          }}
          onCancel={() => {
            console.log('❌ Edit cancelled')
            setShowEditor(false)
          }}
        />
      )}
    </div>
  )
}
<|MERGE_RESOLUTION|>--- conflicted
+++ resolved
@@ -1260,59 +1260,9 @@
           )}
 
           {/* Action Buttons */}
-<<<<<<< HEAD
           <div className="flex flex-col sm:flex-row sm:justify-end gap-3">
             {/* Edit Recording Button (audio only, enabled) */}
             {mode === 'audio' && enableEditor && !showEditor && (
-=======
-          <div className="flex flex-row flex-wrap justify-end gap-3">
-            {/* Transcribe Button (only if not transcribed yet and not audioOnly) */}
-            {recordingPurpose !== 'audioOnly' && !transcript && !isTranscribing && (
-              <Button
-                onClick={async () => {
-                  if (!recordedBlob) {
-                    setError('No recording available to transcribe')
-                    return
-                  }
-                  
-                  if (recordedBlob.size === 0) {
-                    setError('Recording is empty or invalid. Please record again.')
-                    return
-                  }
-                  
-                  console.log('🎙️ Starting transcription:', {
-                    blobSize: recordedBlob.size,
-                    blobType: recordedBlob.type
-                  })
-                  
-                  const transcriptResult = await transcribeAudio(recordedBlob)
-                  
-                  // Update IndexedDB with transcript if we have a recording ID
-                  if (recordingIdRef.current && transcriptResult) {
-                    await saveRecordingChunks(
-                      recordingIdRef.current,
-                      category,
-                      chunksRef.current,
-                      duration,
-                      mode,
-                      recordedBlob,
-                      transcriptResult
-                    )
-                  }
-                }}
-                variant="primary"
-                size="sm"
-                className="gap-2 basis-[calc(50%-0.375rem)] sm:basis-auto min-w-0"
-                disabled={!recordedBlob || recordedBlob.size === 0}
-              >
-                <Mic className="w-4 h-4" />
-                Transcribe
-              </Button>
-            )}
-
-            {/* Edit Recording Button (audio only) */}
-            {mode === 'audio' && !showEditor && (
->>>>>>> 319e4be9
               <Button
                 onClick={() => setShowEditor(true)}
                 variant="primary"
