--- conflicted
+++ resolved
@@ -704,74 +704,6 @@
 )
 FeatureCard.displayName = 'FeatureCard'
 
-// TrackingMilestoneCard Component - Metric card with themed border/background for tracking stats
-interface TrackingMilestoneCardProps extends React.HTMLAttributes<HTMLDivElement> {
-  label: string
-  value: string | number
-  theme?: 'primary' | 'secondary' | 'accent' | 'neutral'
-  action?: React.ReactNode
-}
-
-export const TrackingMilestoneCard = React.forwardRef<HTMLDivElement, TrackingMilestoneCardProps>(
-  ({ label, value, theme = 'neutral', action, className = '', ...props }, ref) => {
-    // Theme configurations using design tokens
-    const themes = {
-      primary: {
-        border: 'border-[#199D67]/25',
-        bg: 'bg-[#199D67]/10',
-        labelColor: 'text-[#5EC49A]'
-      },
-      secondary: {
-        border: 'border-[#14B8A6]/25',
-        bg: 'bg-[#14B8A6]/10',
-        labelColor: 'text-[#2DD4BF]'
-      },
-      accent: {
-        border: 'border-[#8B5CF6]/25',
-        bg: 'bg-[#8B5CF6]/10',
-        labelColor: 'text-[#C4B5FD]'
-      },
-      neutral: {
-        border: 'border-[#333]',
-        bg: 'bg-[#121212]',
-        labelColor: 'text-neutral-400'
-      }
-    }
-    
-    const currentTheme = themes[theme]
-    
-    return (
-      <div 
-        ref={ref}
-        className={cn(
-          'rounded-2xl border p-4',
-          currentTheme.border,
-          currentTheme.bg,
-          className
-        )}
-        {...props}
-      >
-        <p className={cn(
-          'text-xs uppercase tracking-[0.3em]',
-          currentTheme.labelColor
-        )}>
-          {label}
-        </p>
-        {action ? (
-          <div className="mt-3">
-            {action}
-          </div>
-        ) : (
-          <p className="mt-3 text-2xl md:text-3xl font-semibold text-white">
-            {value}
-          </p>
-        )}
-      </div>
-    )
-  }
-)
-TrackingMilestoneCard.displayName = 'TrackingMilestoneCard'
-
 // CategoryCard Component - Square category selection card with icon and label
 // Optimized for mobile with minimal padding to maintain square aspect ratio
 interface CategoryCardProps extends React.HTMLAttributes<HTMLDivElement> {
@@ -861,11 +793,7 @@
 // Button Component
 interface ButtonProps extends React.ButtonHTMLAttributes<HTMLButtonElement> {
   children: React.ReactNode
-<<<<<<< HEAD
-  variant?: 'primary' | 'secondary' | 'accent' | 'ghost' | 'outline' | 'danger' | 'ghost-yellow' | 'ghost-blue' | 'ghost-purple'
-=======
   variant?: 'primary' | 'secondary' | 'accent' | 'draft' | 'ghost' | 'outline' | 'outline-purple' | 'outline-yellow' | 'danger' | 'ghost-yellow' | 'ghost-blue' | 'ghost-purple'
->>>>>>> cd6157a3
   size?: 'sm' | 'md' | 'lg' | 'xl'
   fullWidth?: boolean
   loading?: boolean
@@ -928,8 +856,6 @@
         hover:bg-[#39FF14] hover:text-black
         active:opacity-80
       `,
-<<<<<<< HEAD
-=======
       'outline-purple': `
         bg-transparent border-2 border-[#BF00FF] text-[#BF00FF]
         hover:bg-[#BF00FF] hover:text-white
@@ -940,7 +866,6 @@
         hover:bg-[#FFFF00] hover:text-black
         active:opacity-80
       `,
->>>>>>> cd6157a3
       danger: `
         bg-transparent text-[#FF0040] font-semibold
         border-2 border-[#FF0040]
