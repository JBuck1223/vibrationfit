--- conflicted
+++ resolved
@@ -19,7 +19,6 @@
   AudioPlayer,
   Stack,
   Inline,
-  CreatedDateBadge,
   StatusBadge,
   VersionBadge,
   Heading,
@@ -713,7 +712,7 @@
                   </h1>
                   {displayStatus === 'draft' && (
                     <p className="text-sm md:text-base text-neutral-400 mt-2 max-w-3xl mx-auto">
-                      Refined categories will show in yellow. Once you are happy with your refinement(s), click "Commit as Active Vision"
+                      Refined categories will show in yellow. Once you are happy with your refinement(s), click "Commit as Active Vision".
                     </p>
                   )}
                 </div>
@@ -726,17 +725,12 @@
                       versionNumber={vision.version_number} 
                       status={displayStatus} 
                     />
-<<<<<<< HEAD
-                    <CreatedDateBadge createdAt={vision.created_at} />
-                    <StatusBadge status={displayStatus} subtle={displayStatus !== 'active'} />
-=======
                     <StatusBadge status={displayStatus} subtle={displayStatus !== 'active'} className="uppercase tracking-[0.25em]" />
                     <div className="flex items-center gap-1.5 text-neutral-300 text-xs md:text-sm">
                       <CalendarDays className="w-4 h-4 text-neutral-500" />
                       <span className="font-medium">Created:</span>
                       <span>{new Date(vision.created_at).toLocaleDateString('en-US', { month: 'short', day: 'numeric', year: 'numeric' })}</span>
                     </div>
->>>>>>> cd6157a3
                   </div>
                 </div>
 
