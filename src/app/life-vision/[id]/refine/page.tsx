'use client'

import React, { useState, useEffect, useRef, useCallback } from 'react'
import { useRouter, useSearchParams } from 'next/navigation'
import Link from 'next/link'
import Image from 'next/image'
import { 
  Sparkles, 
  MessageCircle, 
  Send,
  Copy, 
  Check,
  Bot,
  User,
  Wand2,
  Brain,
  Target,
  Zap,
  Save,
  Edit,
  Trash2,
  ChevronDown,
  ChevronRight,
  Clock,
  Eye,
  Gem,
  CheckCircle
} from 'lucide-react'
import { 
   
  Card, 
  Button, 
  Badge, 
  Spinner,
  Textarea,
  AutoResizeTextarea,
  Icon,
  VIVAButton,
  CategoryCard,
  VersionBadge,
  CreatedDateBadge,
  StatusBadge
} from '@/lib/design-system'
import { VISION_CATEGORIES } from '@/lib/design-system'
import { createClient } from '@/lib/supabase/client'
import { VivaChatInput } from '@/components/viva/VivaChatInput'
import { colors } from '@/lib/design-system/tokens'
import { 
  ensureDraftExists,
  getDraftVision,
  updateDraftCategory,
  getRefinedCategories,
  isCategoryRefined,
  commitDraft
} from '@/lib/life-vision/draft-helpers'
import { calculateVersionNumber } from '@/lib/life-vision/version-helpers'

interface VisionData {
  id: string
  user_id: string
  forward: string
  fun: string
  travel: string
  home: string
  family: string
  love: string
  health: string
  money: string
  work: string
  social: string
  stuff: string
  giving: string
  spirituality: string
  conclusion: string
  is_draft: boolean
  is_active: boolean
  completion_percent?: number
  version_number: number
  refined_categories?: string[]
  created_at: string
  updated_at: string
}

interface ChatMessage {
  id: string
  role: 'user' | 'assistant'
  content: string
  timestamp: Date
}


// ChatInterface component moved outside to prevent re-creation on every render
const ChatInterface = ({ 
  chatMessages, 
  isTyping, 
  chatEndRef, 
  currentMessage, 
  setCurrentMessage, 
  sendMessage, 
  showCopyPrompt, 
  setShowCopyPrompt, 
  copyToRefinement,
  generateRefinementFromConversation,
  userProfile
}: { 
  chatMessages: ChatMessage[], 
  isTyping: boolean, 
  chatEndRef: React.RefObject<HTMLDivElement | null>, 
  currentMessage: string, 
  setCurrentMessage: (value: string) => void, 
  sendMessage: () => void, 
  showCopyPrompt: boolean, 
  setShowCopyPrompt: (value: boolean) => void, 
  copyToRefinement: () => void,
  generateRefinementFromConversation: () => void,
  userProfile?: any
}) => (
  <div className="space-y-6">
    {/* Chat Interface */}
    <Card>
      <div className="flex items-center gap-3 mb-6">
        <div className="w-10 h-10 bg-gradient-to-br from-purple-500 to-pink-500 rounded-full flex items-center justify-center">
          <Bot className="w-5 h-5 text-white" />
        </div>
        <div>
          <h3 className="text-lg font-semibold text-white">VIVA Assistant</h3>
          <p className="text-sm text-neutral-400">Intelligent Vision Refinement</p>
        </div>
      </div>

      {/* Chat Messages */}
      <div className="space-y-4 mb-6 max-h-[400px] overflow-y-auto">
        {chatMessages.map((message) => (
          <div
            key={message.id}
            className={`flex gap-3 ${
              message.role === 'user' ? 'justify-end' : 'justify-start'
            }`}
          >
            {message.role === 'assistant' && (
              <div className="w-8 h-8 bg-gradient-to-br from-purple-500 to-pink-500 rounded-full flex items-center justify-center flex-shrink-0">
                <Bot className="w-4 h-4 text-white" />
              </div>
            )}
            
            <div
              className={`max-w-[80%] p-4 rounded-lg ${
                message.role === 'user'
                  ? 'bg-neutral-800 text-white border border-neutral-700'
                  : 'bg-neutral-800 text-neutral-100'
              }`}
            >
              <p className="text-sm whitespace-pre-wrap">{message.content}</p>
              <p className="text-xs opacity-70 mt-2">
                {message.timestamp.toLocaleTimeString()}
              </p>
            </div>

            {message.role === 'user' && (
              <div className="w-8 h-8 rounded-full overflow-hidden flex-shrink-0">
                {userProfile?.profile_picture_url ? (
                  <Image
                    src={userProfile.profile_picture_url}
                    alt="You"
                    width={32}
                    height={32}
                    className="w-full h-full object-cover"
                  />
                ) : (
                  <div className="w-full h-full bg-[#06B6D4] flex items-center justify-center text-white text-xs font-semibold">
                    {userProfile?.first_name?.charAt(0).toUpperCase() || 'Y'}
                  </div>
                )}
              </div>
            )}
          </div>
        ))}

        {isTyping && (
          <div className="flex gap-3 justify-start">
            <div className="w-8 h-8 bg-gradient-to-br from-purple-500 to-pink-500 rounded-full flex items-center justify-center">
              <Bot className="w-4 h-4 text-white" />
            </div>
            <div className="bg-neutral-800 p-4 rounded-lg">
              <div className="flex gap-1">
                <div className="w-2 h-2 bg-neutral-400 rounded-full animate-bounce" />
                <div className="w-2 h-2 bg-neutral-400 rounded-full animate-bounce" style={{ animationDelay: '0.1s' }} />
                <div className="w-2 h-2 bg-neutral-400 rounded-full animate-bounce" style={{ animationDelay: '0.2s' }} />
              </div>
            </div>
          </div>
        )}
        <div ref={chatEndRef} />
      </div>

      {/* Message Input */}
      <div className="space-y-3">
        <VivaChatInput
          value={currentMessage}
          onChange={setCurrentMessage}
          onSubmit={sendMessage}
          placeholder="Type your response..."
          disabled={isTyping}
          isLoading={isTyping}
          multiline={true}
        />
        
        {/* Generate Refinement Button - Show after some conversation */}
        {chatMessages.length >= 2 && (
          <Button
            onClick={generateRefinementFromConversation}
            disabled={isTyping}
            variant="accent"
            className="w-full"
          >
            <Sparkles className="w-4 h-4" />
            Generate Refinement from Conversation
          </Button>
        )}
      </div>

      {/* Copy Prompt */}
      {showCopyPrompt && (
        <div className="mt-4 p-4 bg-purple-500/10 border border-purple-500/30 rounded-lg">
          <div className="flex items-center justify-between">
            <div>
              <p className="text-purple-300 text-sm font-medium">
                Ready to copy this refinement to your current refinement?
              </p>
            </div>
            <div className="flex gap-2">
              <Button
                variant="outline"
                size="sm"
                onClick={() => setShowCopyPrompt(false)}
              >
                Cancel
              </Button>
              <Button
                variant="primary"
                size="sm"
                onClick={copyToRefinement}
                className="flex items-center gap-2"
              >
                <Copy className="w-4 h-4" />
                Copy to Refinement
              </Button>
            </div>
          </div>
        </div>
      )}
    </Card>
  </div>
)

export default function VisionRefinementPage({ params }: { params: Promise<{ id: string }> }) {
  const router = useRouter()
  const searchParams = useSearchParams()
  const [selectedCategory, setSelectedCategory] = useState<string | null>(null)
  const [vision, setVision] = useState<VisionData | null>(null)
  const [draftVision, setDraftVision] = useState<VisionData | null>(null)
  const [loading, setLoading] = useState(true)
  const [error, setError] = useState<string | null>(null)
  const [chatMessages, setChatMessages] = useState<ChatMessage[]>([])
  const [currentMessage, setCurrentMessage] = useState('')
  const [isTyping, setIsTyping] = useState(false)
  const [conversationId, setConversationId] = useState<string | null>(null)
  const [currentRefinement, setCurrentRefinement] = useState('')
  const [showCopyPrompt, setShowCopyPrompt] = useState(false)
  const [lastVivaResponse, setLastVivaResponse] = useState('')
  const [vivaSections, setVivaSections] = useState<Array<{ id: string, content: string, timestamp: Date }>>([]) // New: collect VIVA sections
  const [showCombinePreview, setShowCombinePreview] = useState(false) // New: show combined preview
  const [combinedText, setCombinedText] = useState('') // New: preview combined text
  const [conversationPhase, setConversationPhase] = useState<'initial' | 'exploring' | 'refining' | 'finalizing'>('initial')
  const [draftStatus, setDraftStatus] = useState<'none' | 'draft' | 'committed'>('none')
  const [isDraftSaving, setIsDraftSaving] = useState(false)
  const [lastSaved, setLastSaved] = useState<Date | null>(null)
  const [user, setUser] = useState<any>(null)
  const [visionId, setVisionId] = useState<string | null>(null)
  const [showCurrentVision, setShowCurrentVision] = useState(true)
  const [showRefinement, setShowRefinement] = useState(true)
  const [userProfile, setUserProfile] = useState<any>(null)
  const [isInitializingChat, setIsInitializingChat] = useState(false)
  const [initializationStep, setInitializationStep] = useState<string>('')
  const chatEndRef = useRef<HTMLDivElement>(null)
  const previousCategoryRef = useRef<string | null>(null)
  const [availableConversations, setAvailableConversations] = useState<any[]>([])
  const [showConversationSelector, setShowConversationSelector] = useState(false)
  const isLoadingConversationRef = useRef(false)
  const [isNonDraft, setIsNonDraft] = useState(false)
  const [nonDraftVision, setNonDraftVision] = useState<VisionData | null>(null)
  const [isCloning, setIsCloning] = useState(false)

  const supabase = createClient()

  // Load draft vision for this user
  const loadDraftVision = useCallback(async () => {
    if (!user) {
      console.log('Skipping loadDraftVision - missing user')
      return
    }

    try {
      console.log('Loading draft vision for user:', user.id)
      
      const draft = await getDraftVision(user.id)
      
      if (draft) {
        // Calculate the actual version number based on creation order
        const calculatedVersion = await calculateVersionNumber(draft.id)
        const draftWithVersion = { ...draft, version_number: calculatedVersion }
        console.log('Draft vision loaded:', draftWithVersion.id, 'Version:', calculatedVersion, 'Refined categories:', draftWithVersion.refined_categories)
        setDraftVision(draftWithVersion)
      } else {
        console.log('No draft vision found for user')
        setDraftVision(null)
      }
    } catch (error) {
      console.error('Error loading draft vision:', error)
      setDraftVision(null)
    }
  }, [user])

  // Load vision by ID function
  const loadVisionById = async () => {
    try {
      const resolvedParams = await params
        
      if (!user) {
        console.log('loadVisionById: No user available yet')
        return
      }

      setVisionId(resolvedParams.id)

      // Get the vision data by ID
      const { data: visionData, error: visionError } = await supabase
        .from('vision_versions')
        .select('*')
        .eq('id', resolvedParams.id)
        .eq('user_id', user.id)
        .single()

      if (visionError || !visionData) {
        setError('Vision not found or access denied')
        return
      }

      // Check if this is actually a draft
      if (visionData.is_draft !== true) {
        console.log('Vision is not a draft, checking for existing draft...')
        
        // Check if a draft already exists for this vision
        const { data: existingDraft } = await supabase
          .from('vision_versions')
          .select('id')
          .eq('parent_id', visionData.id)
          .eq('is_draft', true)
          .eq('is_active', false)
          .eq('user_id', user.id)
          .maybeSingle()
        
        if (existingDraft) {
          console.log('Found existing draft, redirecting...')
          router.push(`/life-vision/${existingDraft.id}/refine`)
          return
        }
        
        // No existing draft, show clone option
        console.log('No existing draft, showing clone option')
        setIsNonDraft(true)
        setNonDraftVision(visionData)
        setLoading(false)
        return
      }

      // It's a draft, calculate version number and set it as both vision and draft
      const calculatedVersion = await calculateVersionNumber(visionData.id)
      const visionWithVersion = { ...visionData, version_number: calculatedVersion }
      setVision(visionWithVersion)
      setDraftVision(visionWithVersion)
      console.log('Draft vision loaded successfully:', visionWithVersion.id, 'Version:', calculatedVersion)
      
      // Also fetch user profile for avatar
      const { data: profile } = await supabase
        .from('user_profiles')
        .select('first_name, profile_picture_url')
        .eq('user_id', user.id)
        .single()
      
      if (profile) {
        setUserProfile(profile)
      }
    } catch (error) {
      console.error('Error loading vision:', error)
      setError('Failed to load vision data')
    } finally {
      setLoading(false)
    }
  }

  // Commit draft vision as new active
  const commitDraftVision = useCallback(async () => {
    if (!draftVision) {
      console.log('No draft vision to commit')
      return
    }

    try {
      setIsDraftSaving(true)

      // Use the commitDraft helper to commit the draft
      const newActive = await commitDraft(draftVision.id)
      
      console.log('Draft committed successfully:', newActive.id)
      
      // Update vision to the newly committed one
      setVision(newActive)
      setDraftVision(null)
      
      setDraftStatus('committed')
      setTimeout(() => setDraftStatus('none'), 2000)

      // Redirect to the new active vision
      router.push(`/life-vision/${newActive.id}`)
    } catch (error) {
      console.error('Error committing draft:', error)
      alert(`Failed to commit draft: ${error}`)
    } finally {
      setIsDraftSaving(false)
    }
  }, [draftVision, router])


  // Initialize user auth state first (before loading vision)
  useEffect(() => {
    const initializeAuth = async () => {
      try {
        const { data: { user: authUser }, error: authError } = await supabase.auth.getUser()
        if (authError) {
          console.error('Auth error in refine page:', authError)
          setError('Please log in to access this page')
          return
        }
        if (authUser) {
          console.log('Refine page: User authenticated:', authUser.id)
          setUser(authUser)
        }
      } catch (err) {
        console.error('Error initializing auth:', err)
        setError('Failed to authenticate')
      }
    }

    initializeAuth()

    // Listen for auth state changes
    const { data: { subscription } } = supabase.auth.onAuthStateChange((_event, session) => {
      if (session?.user) {
        console.log('Refine page: Auth state changed - user:', session.user.id)
        setUser(session.user)
      } else {
        console.log('Refine page: Auth state changed - no user')
        setUser(null)
      }
    })

    return () => subscription.unsubscribe()
  }, [supabase])

  // Load vision by ID when component mounts and user is available
  useEffect(() => {
    if (user) {
      loadVisionById()
    }
  }, [params, user])

  // Load draft vision when user is available
  useEffect(() => {
    if (user) {
      console.log('useEffect triggered - loading draft vision for user:', user.id)
      loadDraftVision()
    } else {
      console.log('useEffect skipped - missing user')
    }
  }, [user, loadDraftVision])

  // Read category from URL parameters
  useEffect(() => {
    const categoryParam = searchParams.get('category')
    if (categoryParam) {
      // Validate that the category exists in VISION_CATEGORIES
      const validCategory = VISION_CATEGORIES.find(cat => cat.key === categoryParam)
      if (validCategory) {
        setSelectedCategory(categoryParam)
        console.log('Category selected from URL:', categoryParam)
        
        // Load content from draft vision for this category
        if (draftVision) {
          console.log('Loading category from draft vision:', categoryParam)
          const draftValue = draftVision[categoryParam as keyof VisionData] as string
          setCurrentRefinement(draftValue || '')
        } else if (vision) {
          // Fallback to active vision if no draft yet
          const categoryValue = getCategoryValue(categoryParam)
          setCurrentRefinement(categoryValue)
        }
      }
    }
  }, [searchParams, draftVision, vision])

  // Reset chat when category changes AND look up existing conversation
  useEffect(() => {
    if (previousCategoryRef.current !== null && previousCategoryRef.current !== selectedCategory && !isLoadingConversationRef.current) {
      console.log('Category changed from', previousCategoryRef.current, 'to', selectedCategory, '- resetting chat')
      setChatMessages([])
      setConversationPhase('initial')
      setIsInitializingChat(false)
      setCurrentMessage('')
      setConversationId(null) // Clear conversation ID for new category
    }
    previousCategoryRef.current = selectedCategory

    // Look up existing conversations for this category when it's selected
    if (selectedCategory && user && visionId && !isInitializingChat && !isLoadingConversationRef.current) {
      const lookupConversations = async () => {
        try {
          console.log('[LOOKUP] Starting for category:', selectedCategory, 'vision:', visionId)
          
          // Try direct lookup first (for new sessions with category/vision_id fields)
          let { data: sessions, error } = await supabase
            .from('conversation_sessions')
            .select('id, created_at, message_count, updated_at, preview_message, category, vision_id')
            .eq('user_id', user.id)
            .eq('mode', 'refinement')
            .eq('category', selectedCategory)
            .eq('vision_id', visionId)
            .order('updated_at', { ascending: false })
            .limit(10)

          console.log('[LOOKUP] Direct query results:', sessions?.length || 0, 'error:', error)

          // Fallback for old sessions without category/vision_id fields
          if (!sessions || sessions.length === 0) {
            console.log('[LOOKUP] No direct matches, checking old format sessions...')
            const { data: allRefinementSessions } = await supabase
              .from('conversation_sessions')
              .select('id, created_at, message_count, updated_at, preview_message, category, vision_id')
              .eq('user_id', user.id)
              .eq('mode', 'refinement')
              .order('updated_at', { ascending: false })
              .limit(50) // Check more sessions for old format

            console.log('[LOOKUP] Found', allRefinementSessions?.length || 0, 'total refinement sessions')

            if (allRefinementSessions && allRefinementSessions.length > 0) {
              // Filter by checking ai_conversations context for category/visionId match
              const matchingSessions = []
              for (const session of allRefinementSessions) {
                const { data: messages } = await supabase
                  .from('ai_conversations')
                  .select('*')
                  .eq('conversation_id', session.id)
                  .limit(1)

                if (messages && messages.length > 0) {
                  const context = messages[0]?.context as any
                  console.log('[LOOKUP] Session', session.id, 'context:', { category: context?.category, visionId: context?.visionId })
                  if (context?.category === selectedCategory && context?.visionId === visionId) {
                    console.log('[LOOKUP] Match found!', session.id)
                    matchingSessions.push(session)
                  }
                }
              }
              console.log('[LOOKUP] Total matching sessions:', matchingSessions.length)
              sessions = matchingSessions
            }
          }

          if (sessions && sessions.length > 0) {
            console.log('[LOOKUP] Processing', sessions.length, 'sessions to get message counts')
            
            // Get the last message and count from each session for preview
            const sessionsWithPreviews = await Promise.all(
              sessions.map(async (session) => {
                // Get count first
                const { count } = await supabase
                  .from('ai_conversations')
                  .select('*', { count: 'exact', head: true })
                  .eq('conversation_id', session.id)

                // Then get last message
                const { data: messages } = await supabase
                  .from('ai_conversations')
                  .select('*')
                  .eq('conversation_id', session.id)
                  .order('created_at', { ascending: false })
                  .limit(1)

                console.log('[LOOKUP] Session', session.id, 'count:', count, 'lastMessage:', !!messages?.[0])

                return {
                  ...session,
                  lastMessage: messages?.[0]?.message || null,
                  preview: session.preview_message,
                  message_count: count || session.message_count || 0 // Use actual count or fallback
                }
              })
            )

            console.log('[LOOKUP] Final sessions:', sessionsWithPreviews.map(s => ({ id: s.id, count: s.message_count })))

            setAvailableConversations(sessionsWithPreviews)
            // Auto-select most recent conversation
            const mostRecentConvId = sessionsWithPreviews[0].id
            setConversationId(mostRecentConvId)
            console.log('[LOOKUP] Found', sessionsWithPreviews.length, 'conversations for category:', selectedCategory, 'auto-selected:', mostRecentConvId)
          } else {
            console.log('[LOOKUP] No conversations found for category:', selectedCategory)
          }
        } catch (error) {
          console.error('Error looking up existing conversations:', error)
        }
      }
      lookupConversations()
    }
  }, [selectedCategory, user, visionId, isInitializingChat])

  // Auto-scroll chat to bottom
  useEffect(() => {
    chatEndRef.current?.scrollIntoView({ behavior: 'smooth' })
  }, [chatMessages])

  // Check if refinement is different from current vision (draft detection)
  useEffect(() => {
    if (!selectedCategory || !vision) return
    
    const categoryValue = getCategoryValue(selectedCategory)
    const isDifferent = currentRefinement.trim() !== categoryValue.trim() && currentRefinement.trim() !== ''
    
    if (isDifferent && draftStatus === 'none') {
      setDraftStatus('draft')
    } else if (!isDifferent && draftStatus === 'draft') {
      setDraftStatus('none')
    }
  }, [currentRefinement, selectedCategory, vision, draftStatus])

  // Auto-save draft when refinement changes
  useEffect(() => {
    if (draftStatus === 'draft' && currentRefinement.trim() !== '') {
      const timeoutId = setTimeout(() => {
        saveDraft()
      }, 2000) // Auto-save after 2 seconds of no changes
      
      return () => clearTimeout(timeoutId)
    }
  }, [currentRefinement, draftStatus])
    
  const getCategoryValue = (category: string) => {
    if (!vision) return ''
    return vision[category as keyof VisionData] as string || ''
  }

  // Load existing conversation messages
  const loadConversation = async (conversationIdToLoad: string) => {
    console.log('[LOAD] Loading conversation:', conversationIdToLoad)
    isLoadingConversationRef.current = true
    setIsTyping(true)
    
    try {
      const { data: messages, error } = await supabase
        .from('ai_conversations')
        .select('*')
        .eq('conversation_id', conversationIdToLoad)
        .order('created_at', { ascending: true })
      
      if (error) {
        console.error('Error loading conversation:', error)
        throw error
      }
      
      console.log('[LOAD] Loaded', messages?.length || 0, 'messages')
      
      if (messages && messages.length > 0) {
        // Convert database messages to ChatMessage format
        const chatMessagesData: ChatMessage[] = messages.map(msg => ({
          id: msg.id,
          role: msg.role,
          content: msg.message,
          timestamp: new Date(msg.created_at)
        }))
        
        console.log('[LOAD] About to set', chatMessagesData.length, 'messages')
        setChatMessages(chatMessagesData)
        setConversationPhase('exploring')
        console.log('[LOAD] Conversation loaded successfully')
      } else {
        console.log('[LOAD] No messages found, starting new conversation')
        // No messages, treat as new conversation
        await startConversation(conversationIdToLoad)
      }
    } catch (error) {
      console.error('Failed to load conversation, starting new one:', error)
      await startConversation(conversationIdToLoad)
    } finally {
      setIsTyping(false)
      isLoadingConversationRef.current = false
    }
  }

  const startConversation = async (explicitConversationId?: string | null) => {
    if (!selectedCategory || !vision || !visionId) return

    const categoryValue = getCategoryValue(selectedCategory)
    const categoryInfo = VISION_CATEGORIES.find(cat => cat.key === selectedCategory)
    
    setIsTyping(true)
    setIsInitializingChat(true)
    setInitializationStep('Loading your vision...')
    
    try {
      // Brief delay to show first step
      await new Promise(resolve => setTimeout(resolve, 500))
      setInitializationStep('Analyzing refinement data...')
      await new Promise(resolve => setTimeout(resolve, 500))
      
      // Use explicit ID if provided, otherwise use state value
      const conversationIdToUse = explicitConversationId !== undefined ? explicitConversationId : conversationId
      console.log('[REFINE] startConversation - explicitConversationId:', explicitConversationId, 'state conversationId:', conversationId, 'using:', conversationIdToUse)
      
      // Call real VIVA chat API with initial greeting
      setInitializationStep('Connecting with VIVA...')
      const requestBody = {
        messages: [{ role: 'user', content: 'START_SESSION' }],
        context: {
          refinement: true,
          operation: 'refine_vision',
          category: selectedCategory,
          visionId: visionId,
          isInitialGreeting: true
        },
        visionBuildPhase: 'refinement',
        conversationId: conversationIdToUse || undefined // Pass existing conversation ID if found
      }
      console.log('[REFINE] Calling VIVA chat with conversationId:', conversationIdToUse, 'body:', requestBody)
      const response = await fetch('/api/viva/chat', {
        method: 'POST',
        headers: { 'Content-Type': 'application/json' },
        body: JSON.stringify(requestBody),
        cache: 'no-store' // Prevent turbopack caching issues in dev
      })
      console.log('[REFINE] Response status:', response.status, response.statusText)
      
      setIsInitializingChat(false)

      // Check for JSON error responses
      const ct = response.headers.get('content-type') || ''
      if (ct.includes('application/json')) {
        const json = await response.json()
        console.error('API returned JSON error:', json)
        throw new Error(json?.error || 'AI route returned JSON instead of a stream')
      }

      if (!response.ok) {
        const errorText = await response.text()
        console.error('API response not OK:', response.status, errorText)
        throw new Error('Failed to start conversation')
      }

      if (!response.body) {
        console.error('No response body - stream was not created')
        throw new Error('No response body - stream was not created')
      }

      console.log('Response OK, starting to read stream...')

      // Handle streaming response
      const reader = response.body.getReader()
      const decoder = new TextDecoder()
      let assistantMessageContent = ''
      const assistantMessageId = Date.now().toString()

      console.log('Reader created, starting to read...')

      // Add placeholder message for streaming
      const placeholderMessage: ChatMessage = {
        id: assistantMessageId,
        role: 'assistant',
        content: '',
        timestamp: new Date()
      }
      setChatMessages([placeholderMessage])
      setIsTyping(false) // Hide typing indicator once placeholder is shown

      let chunkCount = 0
      while (true) {
        const { done, value } = await reader.read()
        if (done) {
          console.log('Stream done, total chunks:', chunkCount, 'final content length:', assistantMessageContent.length)
          break
        }

        const chunk = decoder.decode(value)
        chunkCount++
        if (chunkCount <= 3) { // Log first 3 chunks
          console.log(`Chunk ${chunkCount}:`, chunk)
        }
        assistantMessageContent += chunk
        
        // Update the message in real-time
        setChatMessages(prev => 
          prev.map(msg => 
            msg.id === assistantMessageId 
              ? { ...msg, content: assistantMessageContent }
              : msg
          )
        )
      }

      if (assistantMessageContent.length === 0) {
        console.error('No content received from stream - throwing error')
        throw new Error('Stream produced no chunks')
      }

      // Update with received content
      setChatMessages(prev => 
        prev.map(msg => 
          msg.id === assistantMessageId 
            ? { ...msg, content: assistantMessageContent }
            : msg
        )
      )
      
      setConversationPhase('exploring')
    } catch (error) {
      console.error('Error starting conversation:', error)
      setIsInitializingChat(false)
      const errorMessage = error instanceof Error ? error.message : 'Unknown error'
      setError(`Failed to start conversation: ${errorMessage}`)
      
      // Fallback to basic message
      const fallbackMessage: ChatMessage = {
        id: Date.now().toString(),
        role: 'assistant',
        content: `Hello! I'm VIVA, your intelligent vision refinement assistant. I see you want to work on your **${categoryInfo?.label}** vision. Let me help you refine this vision through thoughtful conversation.`,
        timestamp: new Date()
      }
      setChatMessages([fallbackMessage])
      setConversationPhase('exploring')
    } finally {
      setIsTyping(false)
    }
  }

  const sendMessage = async () => {
    if (!currentMessage.trim() || !selectedCategory || !visionId) return

    const userMessage: ChatMessage = {
      id: Date.now().toString(),
      role: 'user',
      content: currentMessage,
      timestamp: new Date()
    }

    const userMessageForAI = currentMessage.trim()
    setChatMessages(prev => [...prev, userMessage])
    setCurrentMessage('')
    setIsTyping(true)

    try {
      // Prepare conversation history for API
      const messagesForAPI = [...chatMessages, userMessage].map(msg => ({
        role: msg.role,
        content: msg.content
      }))

      // Call real VIVA chat API
      const response = await fetch('/api/viva/chat', {
        method: 'POST',
        headers: { 'Content-Type': 'application/json' },
        body: JSON.stringify({
          messages: messagesForAPI,
          context: {
            refinement: true,
            operation: 'refine_vision',
            category: selectedCategory,
            visionId: visionId
          },
          visionBuildPhase: 'refinement',
          conversationId: conversationId || undefined
        }),
        cache: 'no-store' // Prevent turbopack caching issues in dev
      })

      if (!response.ok) {
        throw new Error('Failed to send message')
      }

      // Handle streaming response
      const reader = response.body?.getReader()
      const decoder = new TextDecoder()
      let assistantMessageContent = ''
      const assistantMessageId = (Date.now() + 1).toString()

      // Add placeholder message for streaming
      const placeholderMessage: ChatMessage = {
        id: assistantMessageId,
        role: 'assistant',
        content: '',
        timestamp: new Date()
      }
      setChatMessages(prev => [...prev, placeholderMessage])
      setIsTyping(false) // Hide typing indicator once placeholder is shown

      if (reader) {
        while (true) {
          const { done, value } = await reader.read()
          if (done) break

          const chunk = decoder.decode(value)
          assistantMessageContent += chunk
          
          // Update the message in real-time
          setChatMessages(prev => 
            prev.map(msg => 
              msg.id === assistantMessageId 
                ? { ...msg, content: assistantMessageContent }
                : msg
            )
          )
        }
      }

      // Final update with complete message
      setChatMessages(prev => 
        prev.map(msg => 
          msg.id === assistantMessageId 
            ? { ...msg, content: assistantMessageContent }
            : msg
        )
      )

      // Check if message suggests a refined version is ready (look for keywords)
      const refinedPattern = /refined|refinement|refine|copy.*refinement|copy.*refined/i
      if (refinedPattern.test(assistantMessageContent)) {
        setLastVivaResponse(assistantMessageContent)
        // Extract refined text if provided in the response
        const refinedMatch = assistantMessageContent.match(/"([^"]+)"/)
        if (refinedMatch && refinedMatch[1]) {
          setLastVivaResponse(refinedMatch[1])
          setShowCopyPrompt(true)
        }
      }

      setConversationPhase('exploring') // Reset phase - let AI drive the conversation
    } catch (error) {
      console.error('Error sending message:', error)
      setError('Failed to send message. Please try again.')
      
      // Add error message to chat
      const errorMessage: ChatMessage = {
        id: (Date.now() + 2).toString(),
        role: 'assistant',
        content: 'I apologize, but I encountered an error. Please try again.',
        timestamp: new Date()
      }
      setChatMessages(prev => [...prev, errorMessage])
    } finally {
      setIsTyping(false)
    }
  }

  // generateAIResponse removed - now using real AI API

  const copyToRefinement = () => {
    // Extract refined text from last VIVA response if it contains a refined version
    // Look for quoted text or text after "Refined Vision:" or similar markers
    let refinedText = lastVivaResponse
    
    // Try to extract quoted text (most common format)
    const quotedMatch = lastVivaResponse.match(/"([^"]+)"/)
    if (quotedMatch && quotedMatch[1]) {
      refinedText = quotedMatch[1]
    } else {
      // Look for text after markers like "Refined Vision:" or "Here's a refined version:"
      const refinedMatch = lastVivaResponse.match(/(?:refined|refinement|version)[:\s]+([\s\S]+?)(?:\n\n|Would you|Can I|$)/i)
      if (refinedMatch && refinedMatch[1]) {
        refinedText = refinedMatch[1].trim()
      }
    }
    
    setCurrentRefinement(refinedText)
    setShowCopyPrompt(false)
  }

  // Generate refinement from conversation
  const generateRefinementFromConversation = async () => {
    if (!selectedCategory || !visionId || chatMessages.length === 0) return
    
    setIsTyping(true)
    try {
      // Prepare conversation history
      const conversationHistory = chatMessages.map(msg => ({
        role: msg.role,
        content: msg.content
      }))
      
      // Call refine-category API
      const response = await fetch('/api/viva/refine-category', {
        method: 'POST',
        headers: { 'Content-Type': 'application/json' },
        body: JSON.stringify({
          visionId,
          category: selectedCategory,
          currentRefinement: currentRefinement || getCategoryValue(selectedCategory),
          conversationHistory,
        })
      })
      
      const data = await response.json()
      
      if (!response.ok) {
        throw new Error(data.error || 'Failed to generate refinement')
      }
      
      if (data.success && data.refinedText) {
        setCombinedText(data.refinedText)
        setShowCombinePreview(true)
      }
    } catch (error) {
      console.error('Error generating refinement:', error)
      setError('Failed to generate refinement. Please try again.')
    } finally {
      setIsTyping(false)
    }
  }
  
  // Accept combined preview
  const acceptCombinedPreview = () => {
    setCurrentRefinement(combinedText)
    setShowCombinePreview(false)
    setCombinedText('')
  }

  // Draft management functions
  const saveDraft = async () => {
    if (!draftVision || !selectedCategory || !currentRefinement.trim()) return
    
    // Save current scroll position and active element
    const scrollPosition = window.scrollY
    const activeElement = document.activeElement as HTMLElement
    
    setIsDraftSaving(true)
    try {
      console.log('Saving draft for category:', selectedCategory, 'draft:', draftVision.id)

      // Use the updateDraftCategory helper
      const updatedDraft = await updateDraftCategory(
        draftVision.id,
        selectedCategory,
        currentRefinement
      )

      setDraftVision(updatedDraft)
      setLastSaved(new Date())
      console.log('Draft saved successfully, refined categories:', updatedDraft.refined_categories)
      
      // Restore scroll position and focus after React re-renders
      setTimeout(() => {
        window.scrollTo({ top: scrollPosition, behavior: 'instant' })
        if (activeElement && activeElement.focus) {
          activeElement.focus()
        }
      }, 0)
    } catch (error) {
      console.error('Error saving draft:', error)
      alert(`Failed to save draft: ${error}`)
    } finally {
      setIsDraftSaving(false)
    }
  }


  if (loading) {
    return (
      <>
        <div className="flex items-center justify-center py-16">
          <Spinner variant="primary" size="lg" />
        </div>
      </>
    )
  }

  // Handle non-draft vision
  const handleCloneToDraft = async () => {
    if (!nonDraftVision) return
    
    setIsCloning(true)
    try {
      const { data: { user: authUser } } = await supabase.auth.getUser()
      if (!authUser) throw new Error('Not authenticated')

      // Clone the vision as a draft
      const { data: newDraft, error: insertError } = await supabase
        .from('vision_versions')
        .insert({
          user_id: authUser.id,
          parent_id: nonDraftVision.id, // Track where this draft came from
          forward: nonDraftVision.forward,
          fun: nonDraftVision.fun,
          travel: nonDraftVision.travel,
          home: nonDraftVision.home,
          family: nonDraftVision.family,
          love: nonDraftVision.love,
          health: nonDraftVision.health,
          money: nonDraftVision.money,
          work: nonDraftVision.work,
          social: nonDraftVision.social,
          stuff: nonDraftVision.stuff,
          giving: nonDraftVision.giving,
          spirituality: nonDraftVision.spirituality,
          conclusion: nonDraftVision.conclusion,
          is_draft: true,
          is_active: false
        })
        .select()
        .single()

      if (insertError) throw insertError

      // Redirect to the new draft refine page
      router.push(`/life-vision/${newDraft.id}/refine`)
    } catch (err) {
      console.error('Error cloning to draft:', err)
      alert('Failed to create draft. Please try again.')
    } finally {
      setIsCloning(false)
    }
  }

  if (isNonDraft && nonDraftVision) {
    return (
      <>
        <Card className="text-center py-16 max-w-2xl mx-auto">
          <div className="text-yellow-400 mb-4">
            <svg className="w-16 h-16 mx-auto mb-4" fill="none" stroke="currentColor" viewBox="0 0 24 24">
              <path strokeLinecap="round" strokeLinejoin="round" strokeWidth={2} d="M12 9v2m0 4h.01m-6.938 4h13.856c1.54 0 2.502-1.667 1.732-2.5L13.732 4c-.77-.833-1.964-.833-2.732 0L3.732 16.5c-.77.833.192 2.5 1.732 2.5z" />
            </svg>
          </div>
          <h2 className="text-2xl font-bold text-white mb-4">This Life Vision ID is not a draft</h2>
          <p className="text-neutral-400 mb-6">
            This is an active or completed vision. The refine feature is only available for draft visions.
          </p>
          <p className="text-neutral-300 mb-8">
            Would you like to create a draft from this vision to refine it?
          </p>
          <div className="flex gap-4 justify-center">
            <Button 
              onClick={() => router.push('/life-vision')} 
              variant="outline"
              disabled={isCloning}
            >
              Back to Visions
            </Button>
            <Button 
              onClick={handleCloneToDraft} 
              variant="primary"
              disabled={isCloning}
              loading={isCloning}
            >
              {isCloning ? 'Creating Draft...' : 'Create Draft'}
            </Button>
          </div>
        </Card>
      </>
    )
  }

  if (error || !vision) {
    return (
      <>
        <div className="flex items-center justify-center py-16">
          <div className="text-center">
            <div className="text-red-500 mb-4">
              <Sparkles className="w-16 h-16 mx-auto" />
            </div>
            <h2 className="text-2xl font-bold text-white mb-2">Vision Error</h2>
            <p className="text-neutral-400 mb-6">{error || 'Vision not found'}</p>
            <Button onClick={() => router.back()} variant="primary">
              Go Back
            </Button>
          </div>
        </div>
      </>
    )
  }

  // Determine display status based on is_active and is_draft
  const getDisplayStatus = () => {
    if (!draftVision) return 'active'
    
    const isActive = draftVision.is_active === true
    const isDraft = draftVision.is_draft === true
    
    if (isActive && !isDraft) return 'active'
    else if (!isActive && isDraft) return 'draft'
    else return 'complete'
  }

  const displayStatus = getDisplayStatus()

  return (
    <div>
      {/* Header */}
      <div className="mb-8">
        <div className="relative p-[2px] rounded-2xl bg-gradient-to-br from-[#39FF14]/30 via-[#14B8A6]/20 to-[#BF00FF]/30">
          <div className="relative p-4 md:p-6 lg:p-8 rounded-2xl bg-gradient-to-br from-[#39FF14]/10 via-[#14B8A6]/5 to-transparent shadow-[0_8px_32px_rgba(0,0,0,0.4)]">
            
            <div className="relative z-10">
              {/* Eyebrow */}
              <div className="text-center mb-4">
                <div className="text-[10px] md:text-xs uppercase tracking-[0.35em] text-primary-500/80 font-semibold">
                  THE LIFE I CHOOSE
                </div>
              </div>
              
              {/* Title Section */}
              <div className="text-center mb-4">
                <h1 className="text-xl md:text-4xl lg:text-5xl font-bold leading-tight text-white">
                  Refine Life Vision
                </h1>
                <p className="text-sm md:text-base text-neutral-400 mt-2 max-w-3xl mx-auto">
                  Select a category and let VIVA help you refine your vision through intelligent conversation
                </p>
              </div>
              
              {/* Version Info & Status Badges */}
              {draftVision && (
                <div className="text-center mb-6">
                  <div className="inline-flex flex-wrap items-center justify-center gap-2 md:gap-3 px-3 md:px-4 py-2 md:py-3 rounded-2xl bg-neutral-900/60 border border-neutral-700/50 backdrop-blur-sm">
                    
                    {/* Version Circle Badge */}
                    <VersionBadge 
                      versionNumber={draftVision.version_number ?? 1} 
                      status="draft" 
                    />
                    
                    {/* Created Date Badge */}
                    <CreatedDateBadge createdAt={draftVision.created_at} />
                    
                    {/* Status Badge */}
                    <StatusBadge 
                      status="draft" 
                      subtle={true}
                      className="uppercase tracking-[0.25em]"
                    />
                    
                    {/* Draft Categories Count */}
                    {getRefinedCategories(draftVision).length > 0 && (
                      <Badge 
                        variant="warning" 
                        className="!bg-[#FFFF00]/20 !text-[#FFFF00] !border-[#FFFF00]/30"
                      >
                        {getRefinedCategories(draftVision).length} of {VISION_CATEGORIES.length} Refined
                      </Badge>
                    )}
                    
                  </div>
                </div>
              )}

              {/* Action Buttons */}
              <div className="flex flex-row flex-wrap lg:flex-nowrap gap-2 md:gap-4 max-w-3xl mx-auto">
                <Button
                  onClick={() => router.push(draftVision ? `/life-vision/${draftVision.id}/draft` : '/life-vision')}
                  variant="outline"
                  size="sm"
                  className="flex-1 flex items-center justify-center gap-1 md:gap-2 hover:-translate-y-0.5 transition-all duration-300 text-xs md:text-sm"
                >
                  <Icon icon={Eye} size="sm" className="shrink-0" />
                  <span>View Draft</span>
                </Button>
                
                {draftVision && getRefinedCategories(draftVision).length > 0 && (
                  <Button
                    onClick={() => router.push(`/life-vision/${draftVision.id}/draft`)}
                    variant="primary"
                    size="sm"
                    className="flex-1 flex items-center justify-center gap-1 md:gap-2 hover:-translate-y-0.5 transition-all duration-300 text-xs md:text-sm"
                  >
                    <Icon icon={CheckCircle} size="sm" className="shrink-0" />
                    <span>Review & Commit</span>
                  </Button>
                )}
              </div>
              
            </div>
          </div>
        </div>
      </div>

      {/* Category Selection */}
      <div className="mb-8">
        <h2 className="text-2xl font-bold text-white mb-6">Choose a Category to Refine</h2>
        <div className={`grid grid-cols-4 md:grid-cols-6 gap-2 ${
          VISION_CATEGORIES.some(cat => cat.key === 'forward' || cat.key === 'conclusion')
            ? 'lg:grid-cols-[repeat(14,minmax(0,1fr))]'
            : 'lg:grid-cols-[repeat(12,minmax(0,1fr))]'
        }`}>
          {VISION_CATEGORIES.map((category) => {
            const isRefined = draftVision && isCategoryRefined(draftVision, category.key)
            return (
              <div key={category.key} className="relative">
                {isRefined && (
                  <div className="absolute -top-1 -right-1 w-3 h-3 bg-yellow-500 rounded-full border-2 border-black z-10">
                    <Sparkles className="w-2 h-2 text-black absolute top-0.5 left-0.5" />
                  </div>
                )}
                <CategoryCard 
                  category={category} 
                  selected={selectedCategory === category.key} 
                  variant="outlined"
                  selectionStyle="border"
                  iconColor={isRefined ? colors.energy.yellow[500] : "#14B8A6"}
                  selectedIconColor="#39FF14"
                  onClick={() => {
                    setSelectedCategory(category.key)
                    
                    // Update URL parameter to reflect the selected category
                    const currentPath = window.location.pathname
                    router.replace(`${currentPath}?category=${category.key}`, { scroll: false })
                    
                    // Load content from draft vision
                    if (draftVision) {
                      const draftValue = draftVision[category.key as keyof VisionData] as string
                      setCurrentRefinement(draftValue || '')
                    } else if (vision) {
                      const categoryValue = getCategoryValue(category.key)
                      setCurrentRefinement(categoryValue)
                    }
                  }}
                />
              </div>
            )
          })}
        </div>
      </div>

<<<<<<< HEAD
      {/* Draft Vision Status */}
      {draftVision && (
        <div className="mb-8">
          <Card className="p-6">
            <div className="flex flex-col sm:flex-row items-start sm:items-center justify-between gap-3">
              <div className="flex items-center gap-3">
                <div className="w-8 h-8 bg-yellow-500/20 rounded-lg flex items-center justify-center">
                  <span className="text-yellow-500 text-sm font-bold">
                    {getRefinedCategories(draftVision).length}
                  </span>
                </div>
                <div>
                  <h3 className="text-lg font-semibold text-white">Draft Vision</h3>
                  <p className="text-sm text-neutral-400">
                    {getRefinedCategories(draftVision).length} {getRefinedCategories(draftVision).length === 1 ? 'category' : 'categories'} refined
                  </p>
                </div>
              </div>
              <div className="flex flex-col sm:flex-row items-stretch sm:items-center gap-2 w-full sm:w-auto">
                {getRefinedCategories(draftVision).length > 0 && (
                  <>
                    <Button
                      asChild
                      variant="primary"
                      size="sm"
                      className="flex items-center justify-center gap-1 w-full sm:w-auto font-semibold"
                      style={{
                        backgroundColor: colors.energy.yellow[500],
                        color: '#000000',
                        border: `2px solid ${colors.energy.yellow[500]}`
                      }}
                      onMouseEnter={(e) => {
                        e.currentTarget.style.backgroundColor = `${colors.energy.yellow[500]}E6`
                      }}
                      onMouseLeave={(e) => {
                        e.currentTarget.style.backgroundColor = colors.energy.yellow[500]
                      }}
                    >
                      <Link href={`/life-vision/${visionId}/draft`}>
                        <Eye className="w-4 h-4" />
                        View Draft Vision
                      </Link>
                    </Button>
                    <Button
                      onClick={commitDraftVision}
                      disabled={isDraftSaving}
                      variant="primary"
                      size="sm"
                      className="flex items-center justify-center gap-1 w-full sm:w-auto"
                    >
                      {isDraftSaving ? (
                        <Spinner variant="primary" size="sm" />
                      ) : (
                        <Check className="w-4 h-4" />
                      )}
                      Commit Draft
                    </Button>
                  </>
                )}
              </div>
            </div>
            
            {/* Show refined categories */}
            {getRefinedCategories(draftVision).length > 0 && (
              <div className="mt-4">
                <p className="text-sm text-neutral-400 mb-2">Refined categories:</p>
                <div className="flex flex-wrap gap-2">
                  {getRefinedCategories(draftVision).map((categoryKey) => {
                    const categoryInfo = VISION_CATEGORIES.find(cat => cat.key === categoryKey)
                    return (
                      <Badge
                        key={categoryKey}
                        variant="warning"
                        className="text-xs"
                        style={{
                          backgroundColor: `${colors.energy.yellow[500]}33`,
                          color: colors.energy.yellow[500],
                          border: `1px solid ${colors.energy.yellow[500]}`
                        }}
                      >
                        <Sparkles className="w-3 h-3 mr-1" />
                        {categoryInfo?.label}
                      </Badge>
                    )
                  })}
                </div>
              </div>
            )}
          </Card>
        </div>
      )}

=======
>>>>>>> cd6157a3
      {/* Current Vision & Refinement Display */}
      {selectedCategory && (
        <div className="mb-8">
          {/* Mobile Toggle Buttons */}
          <div className="lg:hidden mb-4 space-y-2">
            <Button
              onClick={() => setShowCurrentVision(!showCurrentVision)}
              variant={showCurrentVision ? "primary" : "outline"}
              size="sm"
              className="w-full flex items-center justify-center gap-2"
            >
              {showCurrentVision ? <ChevronDown className="w-4 h-4" /> : <ChevronRight className="w-4 h-4" />}
              {showCurrentVision ? 'Hide' : 'Show'} Current Vision
            </Button>
            <Button
              onClick={() => setShowRefinement(!showRefinement)}
              variant={showRefinement ? "draft" : "outline-yellow"}
              size="sm"
              className="w-full flex items-center justify-center gap-2"
            >
              {showRefinement ? <ChevronDown className="w-4 h-4" /> : <ChevronRight className="w-4 h-4" />}
              {showRefinement ? 'Hide' : 'Show'} Refinement
            </Button>
          </div>

          {/* Desktop Toggle Buttons - Above the grid */}
          <div className="hidden lg:flex gap-4 mb-4">
            <Button
              onClick={() => setShowCurrentVision(!showCurrentVision)}
              variant={showCurrentVision ? "primary" : "outline"}
              size="sm"
              className="flex-1 flex items-center justify-center gap-2"
            >
              {showCurrentVision ? <ChevronDown className="w-4 h-4" /> : <ChevronRight className="w-4 h-4" />}
              {showCurrentVision ? 'Hide' : 'Show'} Current Vision
            </Button>
            <Button
              onClick={() => setShowRefinement(!showRefinement)}
              variant={showRefinement ? "draft" : "outline-yellow"}
              size="sm"
              className="flex-1 flex items-center justify-center gap-2"
            >
              {showRefinement ? <ChevronDown className="w-4 h-4" /> : <ChevronRight className="w-4 h-4" />}
              {showRefinement ? 'Hide' : 'Show'} Refinement
            </Button>
          </div>

          <div className={`space-y-6 ${showCurrentVision && showRefinement ? 'lg:grid lg:grid-cols-2' : ''} lg:gap-6 lg:space-y-0`}>
            {/* Current Vision Card - Toggle visibility */}
            <div className={`${showCurrentVision ? 'block' : 'hidden'}`}>
              <Card>
                {/* Centered Header */}
                <div className="text-center mb-4 md:mb-6 lg:mb-8">
                  <h3 className="text-sm font-semibold text-primary-500 tracking-widest mb-3">
                    CURRENT VISION
                  </h3>
                  <div className="flex flex-row items-center justify-center gap-2">
                    {(() => {
                      const categoryInfo = VISION_CATEGORIES.find(cat => cat.key === selectedCategory)
                      return categoryInfo && (
                        <>
                          <categoryInfo.icon className="w-6 h-6 text-primary-500" />
                          <span className="text-base font-semibold text-primary-500">
                            {categoryInfo.label}
                          </span>
                        </>
                      )
                    })()}
                  </div>
                </div>
                
                {/* Text Area */}
                <AutoResizeTextarea
                  value={getCategoryValue(selectedCategory) || "No vision content available for this category."}
                  onChange={() => {}}
                  readOnly
                  className="!bg-neutral-800/50 !border-primary-500 text-sm cursor-default !rounded-lg !px-4 !py-3 scroll-mt-24"
                  minHeight={120}
                />
                
                {/* Centered Copy Button */}
                <div className="flex justify-center mt-4 md:mt-5 lg:mt-6">
                  <Button
                    onClick={() => setCurrentRefinement(getCategoryValue(selectedCategory!))}
                    variant="outline"
                    size="sm"
                    className="flex items-center gap-2"
                  >
                    <Copy className="w-4 h-4" />
                    Copy to Refinement
                  </Button>
                </div>
              </Card>
            </div>

            {/* Refinement Card - Toggle visibility */}
            <div className={`${showRefinement ? 'block' : 'hidden'}`} style={{ overflowAnchor: 'none' } as React.CSSProperties}>
              <Card data-refinement-section>
                {/* Centered Header */}
                <div className="text-center mb-4 md:mb-6 lg:mb-8">
                  <h3 className="text-sm font-semibold tracking-widest mb-3" style={{ color: '#FFFF00' }}>
                    REFINEMENT
                  </h3>
                  <div className="flex flex-row items-center justify-center gap-2">
                    {(() => {
                      const categoryInfo = VISION_CATEGORIES.find(cat => cat.key === selectedCategory)
                      return categoryInfo && (
                        <>
                          <categoryInfo.icon className="w-6 h-6" style={{ color: '#FFFF00' }} />
                          <span className="text-base font-semibold" style={{ color: '#FFFF00' }}>
                            {categoryInfo.label}
                          </span>
                        </>
                      )
                    })()}
                  </div>
                </div>
                
                {/* Text Area */}
                <AutoResizeTextarea
                  value={currentRefinement}
                  onChange={setCurrentRefinement}
                  placeholder="Start refining your vision here, or let VIVA help you through conversation..."
                  className="!bg-neutral-800/50 text-sm !rounded-lg !px-4 !py-3"
                  style={{ overflowAnchor: 'none', borderColor: '#FFFF00', borderWidth: '2px' } as React.CSSProperties}
                  minHeight={120}
                />
                
                {/* Centered Save Button */}
                <div className="flex justify-center mt-4 md:mt-5 lg:mt-6">
                  <Button
                    onClick={saveDraft}
                    disabled={isDraftSaving}
                    variant="draft"
                    size="sm"
                    className="flex items-center gap-2"
                  >
                    {isDraftSaving ? (
                      <Spinner variant="secondary" size="sm" />
                    ) : (
                      <Save className="w-4 h-4" />
                    )}
                    Save Refinement
                  </Button>
                </div>
              </Card>
            </div>
          </div>
        </div>
      )}

      {/* Chat Interface */}
      {selectedCategory && (
        <div className="space-y-6">
          {isInitializingChat ? (
            <div className="text-center py-12">
              <div className="flex items-center justify-center mx-auto mb-4">
                <Spinner variant="accent" size="lg" />
              </div>
              <h3 className="text-xl font-semibold text-white mb-2">Preparing VIVA...</h3>
              <p className="text-neutral-400 mb-6">
                {initializationStep || 'Getting ready to help you refine your vision'}
              </p>
            </div>
          ) : chatMessages.length === 0 ? (
            availableConversations.length > 0 ? (
              <Card>
                <div className="text-center mb-6">
                  <div className="w-16 h-16 bg-gradient-to-br from-purple-500 to-pink-500 rounded-full flex items-center justify-center mx-auto mb-4">
                    <MessageCircle className="w-8 h-8 text-white" />
                  </div>
                  <h3 className="text-xl font-semibold text-white mb-2">Continue or Start Fresh?</h3>
                  <p className="text-neutral-400">
                    You have {availableConversations.length} previous conversation{availableConversations.length > 1 ? 's' : ''} for this category.
                  </p>
                </div>

                <div className="space-y-3 mb-6">
                  {availableConversations.map((conv, idx) => (
                    <button
                      key={conv.id}
                      onClick={() => {
                        setConversationId(conv.id)
                        setShowConversationSelector(false)
                        loadConversation(conv.id)
                      }}
                      className={`w-full text-left p-4 rounded-lg border-2 transition-all ${
                        conversationId === conv.id
                          ? 'border-purple-500 bg-purple-500/10'
                          : 'border-neutral-700 hover:border-neutral-600 bg-neutral-800/30'
                      }`}
                    >
                      <div className="flex items-start justify-between mb-2">
                        <div className="flex items-center gap-2">
                          <Clock className="w-4 h-4 text-neutral-400" />
                          <span className="text-sm text-neutral-400">
                            {new Date(conv.updated_at).toLocaleDateString()} at {new Date(conv.updated_at).toLocaleTimeString()}
                          </span>
                        </div>
                        <Badge variant="info" className="text-xs">
                          {conv.message_count} messages
                        </Badge>
                      </div>
                      {conv.lastMessage && (
                        <p className="text-sm text-neutral-300 line-clamp-2">
                          {conv.lastMessage.substring(0, 120)}...
                        </p>
                      )}
                    </button>
                  ))}
                </div>

                <div className="flex gap-3">
                  <Button
                    onClick={() => {
                      if (availableConversations[0]) {
                        loadConversation(availableConversations[0].id)
                      } else {
                        void startConversation()
                      }
                    }}
                    variant="primary"
                    className="flex-1"
                    size="lg"
                  >
                    Continue Previous
                  </Button>
                  <Button
                    onClick={() => {
                      console.log('[REFINE] Start Fresh clicked')
                      setAvailableConversations([])
                      // Pass explicit null to ensure fresh start
                      void startConversation(null)
                    }}
                    variant="outline"
                    className="flex-1"
                    size="lg"
                  >
                    Start Fresh
                  </Button>
                </div>
              </Card>
            ) : (
              <div className="text-center py-12">
                <div className="w-16 h-16 bg-gradient-to-br from-purple-500 to-pink-500 rounded-full flex items-center justify-center mx-auto mb-4">
                  <MessageCircle className="w-8 h-8 text-white" />
                </div>
                <h3 className="text-xl font-semibold text-white mb-2">Ready to Start?</h3>
                <p className="text-neutral-400 mb-6">
                  VIVA will help you refine your {VISION_CATEGORIES.find(cat => cat.key === selectedCategory)?.label.toLowerCase()} vision through intelligent conversation.
                </p>
                <VIVAButton
                  onClick={() => void startConversation()}
                  size="lg"
                >
                  Start Conversation with VIVA
                </VIVAButton>
              </div>
            )
          ) : (
            <ChatInterface 
              chatMessages={chatMessages}
              isTyping={isTyping}
              chatEndRef={chatEndRef}
              currentMessage={currentMessage}
              setCurrentMessage={setCurrentMessage}
              sendMessage={sendMessage}
              showCopyPrompt={showCopyPrompt}
              setShowCopyPrompt={setShowCopyPrompt}
              copyToRefinement={copyToRefinement}
              generateRefinementFromConversation={generateRefinementFromConversation}
              userProfile={userProfile}
            />
          )}
        </div>
      )}

      {/* Combine Preview Modal */}
      {showCombinePreview && (
        <div className="fixed inset-0 bg-black/60 backdrop-blur-sm z-50 flex items-center justify-center p-4">
          <Card className="max-w-3xl w-full max-h-[90vh] overflow-hidden flex flex-col">
            <div className="p-6 border-b border-neutral-700">
              <div className="flex items-center gap-3 mb-2">
                <Sparkles className="w-8 h-8 text-purple-400" />
                <h3 className="text-xl font-semibold text-white">Preview Combined Refinement</h3>
              </div>
              <p className="text-sm text-neutral-400">
                Generated from your conversation with VIVA
              </p>
            </div>
            
            <div className="flex-1 overflow-y-auto p-6">
              <AutoResizeTextarea
                value={combinedText}
                onChange={setCombinedText}
                className="bg-neutral-800/50 border-neutral-600 min-h-[300px]"
                readOnly={false}
              />
            </div>
            
            <div className="p-6 border-t border-neutral-700 flex gap-3 justify-end">
              <Button
                onClick={() => {
                  setShowCombinePreview(false)
                  setCombinedText('')
                }}
                variant="outline"
              >
                Cancel
              </Button>
              <Button
                onClick={() => {
                  setShowCombinePreview(false)
                  generateRefinementFromConversation()
                }}
                variant="secondary"
                disabled={isTyping}
              >
                {isTyping ? 'Regenerating...' : 'Try Again'}
              </Button>
              <Button
                onClick={acceptCombinedPreview}
                variant="primary"
                className="flex items-center gap-2"
              >
                <Check className="w-4 h-4" />
                Accept & Update
              </Button>
            </div>
          </Card>
        </div>
      )}
    </div>
  )
}<|MERGE_RESOLUTION|>--- conflicted
+++ resolved
@@ -38,7 +38,6 @@
   VIVAButton,
   CategoryCard,
   VersionBadge,
-  CreatedDateBadge,
   StatusBadge
 } from '@/lib/design-system'
 import { VISION_CATEGORIES } from '@/lib/design-system'
@@ -1245,15 +1244,17 @@
                       status="draft" 
                     />
                     
-                    {/* Created Date Badge */}
-                    <CreatedDateBadge createdAt={draftVision.created_at} />
-                    
                     {/* Status Badge */}
                     <StatusBadge 
                       status="draft" 
                       subtle={true}
                       className="uppercase tracking-[0.25em]"
                     />
+                    
+                    {/* Created Date */}
+                    <span className="text-neutral-300 text-xs md:text-sm">
+                      Created: {new Date(draftVision.created_at).toLocaleDateString('en-US', { month: 'numeric', day: 'numeric', year: 'numeric' })}
+                    </span>
                     
                     {/* Draft Categories Count */}
                     {getRefinedCategories(draftVision).length > 0 && (
@@ -1301,7 +1302,7 @@
 
       {/* Category Selection */}
       <div className="mb-8">
-        <h2 className="text-2xl font-bold text-white mb-6">Choose a Category to Refine</h2>
+        <h2 className="text-2xl font-bold text-white mb-6 text-center">Choose a Category to Refine</h2>
         <div className={`grid grid-cols-4 md:grid-cols-6 gap-2 ${
           VISION_CATEGORIES.some(cat => cat.key === 'forward' || cat.key === 'conclusion')
             ? 'lg:grid-cols-[repeat(14,minmax(0,1fr))]'
@@ -1312,8 +1313,8 @@
             return (
               <div key={category.key} className="relative">
                 {isRefined && (
-                  <div className="absolute -top-1 -right-1 w-3 h-3 bg-yellow-500 rounded-full border-2 border-black z-10">
-                    <Sparkles className="w-2 h-2 text-black absolute top-0.5 left-0.5" />
+                  <div className="absolute -top-1 -right-1 w-5 h-5 rounded-full bg-[#333] border-2 border-[#FFFF00] flex items-center justify-center z-10">
+                    <Check className="w-3 h-3 text-[#FFFF00]" strokeWidth={3} />
                   </div>
                 )}
                 <CategoryCard 
@@ -1321,8 +1322,9 @@
                   selected={selectedCategory === category.key} 
                   variant="outlined"
                   selectionStyle="border"
-                  iconColor={isRefined ? colors.energy.yellow[500] : "#14B8A6"}
-                  selectedIconColor="#39FF14"
+                  iconColor={isRefined ? colors.energy.yellow[500] : (selectedCategory === category.key ? "#39FF14" : "#FFFFFF")}
+                  selectedIconColor={isRefined ? colors.energy.yellow[500] : "#39FF14"}
+                  className={selectedCategory === category.key ? '!bg-[rgba(57,255,20,0.2)] !border-[rgba(57,255,20,0.2)] hover:!bg-[rgba(57,255,20,0.1)]' : ''}
                   onClick={() => {
                     setSelectedCategory(category.key)
                     
@@ -1346,101 +1348,6 @@
         </div>
       </div>
 
-<<<<<<< HEAD
-      {/* Draft Vision Status */}
-      {draftVision && (
-        <div className="mb-8">
-          <Card className="p-6">
-            <div className="flex flex-col sm:flex-row items-start sm:items-center justify-between gap-3">
-              <div className="flex items-center gap-3">
-                <div className="w-8 h-8 bg-yellow-500/20 rounded-lg flex items-center justify-center">
-                  <span className="text-yellow-500 text-sm font-bold">
-                    {getRefinedCategories(draftVision).length}
-                  </span>
-                </div>
-                <div>
-                  <h3 className="text-lg font-semibold text-white">Draft Vision</h3>
-                  <p className="text-sm text-neutral-400">
-                    {getRefinedCategories(draftVision).length} {getRefinedCategories(draftVision).length === 1 ? 'category' : 'categories'} refined
-                  </p>
-                </div>
-              </div>
-              <div className="flex flex-col sm:flex-row items-stretch sm:items-center gap-2 w-full sm:w-auto">
-                {getRefinedCategories(draftVision).length > 0 && (
-                  <>
-                    <Button
-                      asChild
-                      variant="primary"
-                      size="sm"
-                      className="flex items-center justify-center gap-1 w-full sm:w-auto font-semibold"
-                      style={{
-                        backgroundColor: colors.energy.yellow[500],
-                        color: '#000000',
-                        border: `2px solid ${colors.energy.yellow[500]}`
-                      }}
-                      onMouseEnter={(e) => {
-                        e.currentTarget.style.backgroundColor = `${colors.energy.yellow[500]}E6`
-                      }}
-                      onMouseLeave={(e) => {
-                        e.currentTarget.style.backgroundColor = colors.energy.yellow[500]
-                      }}
-                    >
-                      <Link href={`/life-vision/${visionId}/draft`}>
-                        <Eye className="w-4 h-4" />
-                        View Draft Vision
-                      </Link>
-                    </Button>
-                    <Button
-                      onClick={commitDraftVision}
-                      disabled={isDraftSaving}
-                      variant="primary"
-                      size="sm"
-                      className="flex items-center justify-center gap-1 w-full sm:w-auto"
-                    >
-                      {isDraftSaving ? (
-                        <Spinner variant="primary" size="sm" />
-                      ) : (
-                        <Check className="w-4 h-4" />
-                      )}
-                      Commit Draft
-                    </Button>
-                  </>
-                )}
-              </div>
-            </div>
-            
-            {/* Show refined categories */}
-            {getRefinedCategories(draftVision).length > 0 && (
-              <div className="mt-4">
-                <p className="text-sm text-neutral-400 mb-2">Refined categories:</p>
-                <div className="flex flex-wrap gap-2">
-                  {getRefinedCategories(draftVision).map((categoryKey) => {
-                    const categoryInfo = VISION_CATEGORIES.find(cat => cat.key === categoryKey)
-                    return (
-                      <Badge
-                        key={categoryKey}
-                        variant="warning"
-                        className="text-xs"
-                        style={{
-                          backgroundColor: `${colors.energy.yellow[500]}33`,
-                          color: colors.energy.yellow[500],
-                          border: `1px solid ${colors.energy.yellow[500]}`
-                        }}
-                      >
-                        <Sparkles className="w-3 h-3 mr-1" />
-                        {categoryInfo?.label}
-                      </Badge>
-                    )
-                  })}
-                </div>
-              </div>
-            )}
-          </Card>
-        </div>
-      )}
-
-=======
->>>>>>> cd6157a3
       {/* Current Vision & Refinement Display */}
       {selectedCategory && (
         <div className="mb-8">
