'use client'

import React, { useEffect, useState } from 'react'
import { createClient } from '@/lib/supabase/client'
import { useRouter } from 'next/navigation'
<<<<<<< HEAD
import { Card, Button, Input, CategoryCard } from '@/lib/design-system'
import { FileUpload } from '@/components/FileUpload'
=======
import { Card, Button, Input, CategoryCard, DeleteConfirmationDialog, DatePicker } from '@/lib/design-system'
>>>>>>> 319e4be9
import { RecordingTextarea } from '@/components/RecordingTextarea'
import { SavedRecordings } from '@/components/SavedRecordings'
import { UploadProgress } from '@/components/UploadProgress'
import { AIImageGenerator } from '@/components/AIImageGenerator'
import { uploadMultipleUserFiles } from '@/lib/storage/s3-storage-presigned'
import { Sparkles, Upload, X, Save } from 'lucide-react'
import { VISION_CATEGORIES } from '@/lib/design-system/vision-categories'
import { colors } from '@/lib/design-system/tokens'

interface JournalEntry {
  id: string
  user_id: string
  date: string
  title: string
  content: string
  categories: string[]
  image_urls: string[]
  thumbnail_urls?: string[]
  audio_recordings: any[]
  created_at: string
  updated_at: string
}


export default function EditJournalEntryPage({ params }: { params: Promise<{ id: string }> }) {
  const router = useRouter()
  const supabase = createClient()
  const [entry, setEntry] = useState<JournalEntry | null>(null)
  const [loading, setLoading] = useState(true)
  const [saving, setSaving] = useState(false)
  
  // Form state
  const [formData, setFormData] = useState({
    date: new Date().toISOString().split('T')[0],
    title: '',
    content: '',
    categories: [] as string[]
  })
  const [existingFiles, setExistingFiles] = useState<string[]>([])
  const [files, setFiles] = useState<File[]>([])
  const [aiGeneratedImageUrls, setAiGeneratedImageUrls] = useState<string[]>([])
  const [imageSource, setImageSource] = useState<'upload' | 'ai' | null>(null)
  const [audioRecordings, setAudioRecordings] = useState<any[]>([])
  const [fileToDelete, setFileToDelete] = useState<number | null>(null)
  const [deleteDialogOpen, setDeleteDialogOpen] = useState(false)
  const [uploadProgress, setUploadProgress] = useState({
    progress: 0,
    status: '',
    fileName: '',
    fileSize: 0,
    isVisible: false
  })

  useEffect(() => {
    async function fetchData() {
      const resolvedParams = await params
      const supabase = createClient()
      const { data: { user }, error: userError } = await supabase.auth.getUser()

      if (userError || !user) {
        router.push('/auth/login')
        return
      }

      const { data: entryData, error: entryError } = await supabase
        .from('journal_entries')
        .select('*')
        .eq('id', resolvedParams.id)
        .eq('user_id', user.id)
        .single()

      if (entryError || !entryData) {
        console.error('Error fetching journal entry:', entryError)
        router.push('/journal')
        return
      }

      setEntry(entryData)
      setFormData({
        date: entryData.date || new Date().toISOString().split('T')[0],
        title: entryData.title || '',
        content: entryData.content || '',
        categories: entryData.categories || []
      })
      setExistingFiles(entryData.image_urls || [])
      setAudioRecordings(entryData.audio_recordings || [])
      setLoading(false)
    }

    fetchData()
  }, [params, router])

  const handleCategoryToggle = (category: string) => {
    setFormData(prev => ({
      ...prev,
      categories: prev.categories.includes(category)
        ? prev.categories.filter(c => c !== category)
        : [...prev.categories, category]
    }))
  }

  const handleRecordingSaved = async (url: string, transcript: string, type: 'audio' | 'video', updatedText: string) => {
    console.log('🎯 Journal Edit: handleRecordingSaved called', { 
      url, 
      type, 
      transcript: transcript.substring(0, 50) + '...',
      updatedTextLength: updatedText.length
    })
    
    // Add the recording to the audioRecordings array
    const newRecording = {
      url,
      transcript,
      type,
      category: 'journal',
      created_at: new Date().toISOString()
    }

    setAudioRecordings(prev => [...prev, newRecording])
    
    // Update the content with the new text (which includes the transcript)
    setFormData(prev => ({
      ...prev,
      content: updatedText
    }))

    // Hide progress bar after recording is saved
    setUploadProgress(prev => ({ ...prev, isVisible: false }))
  }

  const handleDeleteRecording = (index: number) => {
    setAudioRecordings(prev => prev.filter((_, i) => i !== index))
  }

  const handleDeleteExistingFile = () => {
    if (fileToDelete !== null) {
      setExistingFiles(prev => prev.filter((_, i) => i !== fileToDelete))
      setFileToDelete(null)
      setDeleteDialogOpen(false)
    }
  }

  const handleSave = async () => {
    if (!entry) return
    
    setSaving(true)
    try {
      // Get current user
      const { data: { user } } = await supabase.auth.getUser()
      if (!user) {
        alert('Please log in to update a journal entry')
        return
      }

      // Get image URLs (either from upload or AI generation, or keep existing)
      let imageUrls: string[] = [...existingFiles]
      
      if (imageSource === 'ai' && aiGeneratedImageUrls.length > 0) {
        imageUrls = [...existingFiles, ...aiGeneratedImageUrls]
      } else if (imageSource === 'upload' && files.length > 0) {
        // Show upload progress
        setUploadProgress({
          progress: 0,
          status: 'Preparing files for upload...',
          fileName: files.length > 1 ? `${files.length} files` : files[0]?.name || '',
          fileSize: files.reduce((total, file) => total + file.size, 0),
          isVisible: true
        })

        console.log('📤 Starting file upload:', { 
          fileCount: files.length, 
          files: files.map(f => ({ name: f.name, size: f.size, type: f.type })),
          userId: user.id,
          folder: 'journal'
        })

        const uploadResults = await uploadMultipleUserFiles('journal', files, user.id, (progress) => {
          setUploadProgress(prev => ({
            ...prev,
            progress: Math.round(progress),
            status: progress < 100 ? 'Uploading files...' : 'Processing files...'
          }))
        })
        
        console.log('📤 Upload results:', uploadResults)
        
        // Check for upload errors
        const errors = uploadResults.filter((result: { url: string; key: string; error?: string }) => result.error)
        if (errors.length > 0) {
          console.error('❌ Upload errors:', errors)
          
          // Check if it's a CORS/405 error
          const hasCorsError = errors.some((e: { error?: string }) => 
            e.error?.includes('405') || e.error?.includes('CORS')
          )
          
          if (hasCorsError) {
            alert(
              `Upload failed: S3 CORS configuration issue detected.\n\n` +
              `This usually happens with larger files. The system attempted automatic fallback but it also failed.\n\n` +
              `Please try:\n` +
              `1. Use smaller images (under 10MB)\n` +
              `2. Contact support if the issue persists\n\n` +
              `Technical details: ${errors.map((e: { error?: string }) => e.error).join(', ')}`
            )
          } else {
            alert(`Upload failed: ${errors.map((e: { error?: string }) => e.error).join(', ')}`)
          }
          return
        }

        // Only use successful uploads
        const newImageUrls = uploadResults
          .filter((result: { url: string; key: string; error?: string }) => !result.error && result.url)
          .map((result: { url: string; key: string; error?: string }) => result.url)

        imageUrls = [...existingFiles, ...newImageUrls]
        console.log('✅ Upload successful, image URLs:', imageUrls)
      }
      
      // Update the journal entry
      const { error } = await supabase
        .from('journal_entries')
        .update({
          date: formData.date,
          title: formData.title || null,
          content: formData.content || null,
          categories: formData.categories,
          image_urls: imageUrls,
          audio_recordings: audioRecordings,
          updated_at: new Date().toISOString()
        })
        .eq('id', entry.id)
        .eq('user_id', entry.user_id)

      if (error) {
        console.error('Error updating journal entry:', error)
        alert('Failed to update journal entry. Please try again.')
        setUploadProgress(prev => ({ ...prev, isVisible: false }))
        return
      }

      // Hide progress bar
      setUploadProgress(prev => ({ ...prev, isVisible: false }))

      // Navigate back to the entry detail page
      router.push(`/journal/${entry.id}`)
    } catch (error) {
      console.error('Error updating journal entry:', error)
      alert('Failed to update journal entry. Please try again.')
      setUploadProgress(prev => ({ ...prev, isVisible: false }))
    } finally {
      setSaving(false)
    }
  }

  if (loading) {
    return (
      <>
        <div className="text-center py-16">
          <div className="text-neutral-400">Loading journal entry...</div>
        </div>
      </>
    )
  }

  if (!entry) {
    return (
      <>
        <div className="text-center py-16">
          <div className="text-neutral-400">Entry not found</div>
        </div>
      </>
    )
  }

  return (
    <>
        <div className="pb-8">
          <div className="mb-8 text-center">
            <h1 className="text-3xl font-bold text-white mb-2">
              Edit Journal Entry
            </h1>
          </div>

          <Card>
            <form onSubmit={(e) => { e.preventDefault(); handleSave(); }} className="space-y-6">
          {/* Date */}
          <div>
            <DatePicker
              label="Date"
              value={formData.date}
              onChange={(dateString) => setFormData({ ...formData, date: dateString })}
              required
            />
          </div>

          {/* Title */}
          <div>
            <Input
              label="Entry Title"
              type="text"
              placeholder="What's on your mind today?"
              value={formData.title}
              onChange={(e) => setFormData({ ...formData, title: e.target.value })}
            />
          </div>

          {/* Life Categories */}
          <div>
            <p className="block text-sm font-medium text-neutral-200 mb-3 text-center">
              Select categories for your journal entry
            </p>
            <div className="grid grid-cols-4 md:grid-cols-12 gap-3">
              {VISION_CATEGORIES.filter(category => category.key !== 'forward' && category.key !== 'conclusion').map((category) => {
                const isSelected = formData.categories.includes(category.label)
                return (
                  <CategoryCard 
                    key={category.key} 
                    category={category} 
                    selected={isSelected} 
                    onClick={() => handleCategoryToggle(category.label)}
                    variant="outlined"
                    selectionStyle="border"
                    iconColor={isSelected ? "#39FF14" : "#FFFFFF"}
                    selectedIconColor="#39FF14"
                    className={isSelected ? '!bg-[rgba(57,255,20,0.2)] !border-[rgba(57,255,20,0.2)] hover:!bg-[rgba(57,255,20,0.1)]' : '!bg-transparent !border-[#333]'}
                  />
                )
              })}
            </div>
          </div>

          {/* Evidence / Images */}
          <div>
            <label className="block text-sm font-medium text-neutral-200 mb-3 text-center">
              Evidence / Images (Optional)
            </label>
            
            {/* Show existing files */}
            {existingFiles.length > 0 && (
              <div className="mb-4">
                <p className="text-xs text-neutral-400 mb-2 text-center">Existing attachments ({existingFiles.length})</p>
                <div className="grid grid-cols-2 sm:grid-cols-3 md:grid-cols-4 gap-3 md:gap-4 mb-4 justify-items-center">
                  {existingFiles.map((url, index) => (
                    <div key={`existing-${index}`} className="relative">
                      <div className="aspect-video bg-neutral-800 rounded-lg overflow-hidden border border-neutral-700">
                        {url.match(/\.(jpg|jpeg|png|gif|webp)$/i) ? (
                          <img
                            src={url}
                            alt={`Attachment ${index + 1}`}
                            className="w-full h-full object-cover"
                          />
                        ) : url.match(/\.(mp4|mov|webm|avi)$/i) ? (
                          <video
                            src={url}
                            className="w-full h-full object-cover"
                            controls
                          />
                        ) : (
                          <div className="w-full h-full bg-gradient-to-br from-primary-500/20 to-primary-600/20 flex items-center justify-center">
                            <div className="text-center text-white">
                              <div className="text-sm font-medium">File</div>
                            </div>
                          </div>
                        )}
                      </div>
                      <button
                        type="button"
                        onClick={() => {
                          setFileToDelete(index)
                          setDeleteDialogOpen(true)
                        }}
                        className="absolute top-1 right-1 w-6 h-6 rounded-full bg-[#D03739] hover:bg-[#EF4444] flex items-center justify-center transition-colors"
                      >
                        <X className="w-3 h-3 text-white" />
                      </button>
                    </div>
                  ))}
                </div>
              </div>
            )}
            
            {/* Toggle Buttons */}
            <div className="flex flex-col sm:flex-row gap-2 mb-4">
              <Button
                type="button"
                variant={imageSource === 'upload' ? 'primary' : 'outline'}
                size="sm"
                onClick={() => {
                  setImageSource('upload')
                  setAiGeneratedImageUrls([])
                }}
                className="w-full sm:flex-1"
              >
                <Upload className="w-4 h-4 mr-2" />
                Upload Files
              </Button>
              <button
                type="button"
                onClick={() => {
                  setImageSource('ai')
                  setFiles([])
                }}
                style={
                  imageSource === 'ai'
                    ? {
                        backgroundColor: colors.semantic.premium,
                        borderColor: colors.semantic.premium,
                      }
                    : {
                        borderColor: colors.semantic.premium,
                        color: colors.semantic.premium,
                      }
                }
                className={`w-full sm:flex-1 inline-flex items-center justify-center rounded-full transition-all duration-300 py-3.5 px-7 text-sm font-medium border-2 ${
                  imageSource === 'ai'
                    ? 'text-white hover:opacity-90'
                    : 'bg-transparent hover:bg-[#BF00FF]/10'
                }`}
              >
                <Sparkles className="w-4 h-4 mr-2" />
                Generate with VIVA
              </button>
            </div>

            {/* Enhanced FileUpload Component */}
            {imageSource === 'upload' && (
              <FileUpload
                dragDrop
                accept="image/*,video/*,audio/*"
                multiple
                maxFiles={5}
                maxSize={500}
                value={files}
                onChange={setFiles}
                onUpload={setFiles}
                dragDropText="Click to upload or drag and drop"
                dragDropSubtext="Images, videos, or audio (max 5 files, 500MB each)"
                previewSize="lg"
              />
            )}

            {imageSource === 'ai' && (
              <AIImageGenerator
                type="journal"
                onImageGenerated={(url) => setAiGeneratedImageUrls([url])}
                journalText={
                  formData.title && formData.content
                    ? `${formData.title}. ${formData.content}`
                    : formData.content || formData.title || ''
                }
              />
            )}
          </div>

          {/* Journal Content */}
          <RecordingTextarea
            label="Journal Entry"
            value={formData.content}
            onChange={(value) => setFormData({ ...formData, content: value })}
            rows={10}
            placeholder="Write your journal entry here... Or click the microphone/video icon to record!"
            allowVideo={true}
            storageFolder="journal"
            onRecordingSaved={handleRecordingSaved}
            onUploadProgress={(progress, status, fileName, fileSize) => {
              setUploadProgress({
                progress,
                status,
                fileName,
                fileSize,
                isVisible: true
              })
            }}
          />

          {/* Display Saved Audio Recordings */}
          {audioRecordings.length > 0 && (
            <SavedRecordings
              key={`journal-recordings-${audioRecordings.length}`}
              recordings={audioRecordings}
              categoryFilter="journal"
              onDelete={handleDeleteRecording}
            />
          )}

          {/* Upload Progress */}
          <UploadProgress
            progress={uploadProgress.progress}
            status={uploadProgress.status}
            fileName={uploadProgress.fileName}
            fileSize={uploadProgress.fileSize}
            isVisible={uploadProgress.isVisible}
          />

          {/* Submit */}
          <div className="flex flex-row gap-2 sm:gap-3 sm:justify-end">
            <Button
              type="button"
              variant="danger"
              size="sm"
              onClick={() => router.push(`/journal/${entry.id}`)}
              disabled={saving}
              className="flex-1 sm:flex-none sm:w-auto"
            >
              Cancel
            </Button>
            <Button
              type="submit"
              size="sm"
              loading={saving}
              disabled={saving}
              className="flex-1 sm:flex-none sm:w-auto"
            >
              <Save className="w-4 h-4 mr-2" />
              {saving ? 'Saving...' : 'Save'}
            </Button>
          </div>
        </form>
          </Card>
        </div>

      {/* Delete Confirmation Dialog */}
      {deleteDialogOpen && (
        <div className="fixed inset-0 bg-black/50 flex items-center justify-center z-50 p-4">
          <Card className="max-w-md w-full">
            <h3 className="text-xl font-bold text-white mb-4">Delete File?</h3>
            <p className="text-neutral-300 mb-6">
              Are you sure you want to remove this file from the journal entry? This action cannot be undone.
            </p>
            <div className="flex gap-3 justify-end">
              <Button
                variant="outline"
                onClick={() => {
                  setDeleteDialogOpen(false)
                  setFileToDelete(null)
                }}
              >
                Cancel
              </Button>
              <Button
                variant="danger"
                onClick={handleDeleteExistingFile}
              >
                Delete
              </Button>
            </div>
          </Card>
        </div>
      )}

    </>
  )
}<|MERGE_RESOLUTION|>--- conflicted
+++ resolved
@@ -3,12 +3,8 @@
 import React, { useEffect, useState } from 'react'
 import { createClient } from '@/lib/supabase/client'
 import { useRouter } from 'next/navigation'
-<<<<<<< HEAD
-import { Card, Button, Input, CategoryCard } from '@/lib/design-system'
+import { Card, Button, Input, CategoryCard, DatePicker } from '@/lib/design-system'
 import { FileUpload } from '@/components/FileUpload'
-=======
-import { Card, Button, Input, CategoryCard, DeleteConfirmationDialog, DatePicker } from '@/lib/design-system'
->>>>>>> 319e4be9
 import { RecordingTextarea } from '@/components/RecordingTextarea'
 import { SavedRecordings } from '@/components/SavedRecordings'
 import { UploadProgress } from '@/components/UploadProgress'
