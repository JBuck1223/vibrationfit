'use client'

import React, { useState, useEffect, useRef } from 'react'
import { Card, Input, Textarea, Button } from '@/lib/design-system/components'
import { UserProfile } from '@/lib/supabase/profile'
import { RecordingTextarea } from '@/components/RecordingTextarea'
import { SavedRecordings } from '@/components/SavedRecordings'
<<<<<<< HEAD
import { getVisionCategoryLabel, visionToRecordingKey } from '@/lib/design-system/vision-categories'
=======
import { getVisionCategoryLabel, getVisionCategoryIcon } from '@/lib/design-system/vision-categories'
import { Save } from 'lucide-react'
>>>>>>> 319e4be9

interface CareerSectionProps {
  profile: Partial<UserProfile>
  onProfileChange: (updates: Partial<UserProfile>) => void
  onProfileReload?: () => Promise<void>
  onSave?: () => void
  isSaving?: boolean
}

const employmentTypeOptions = [
  { value: 'Employed', label: 'Employed' },
  { value: 'Business Owner', label: 'Business Owner' },
  { value: 'Freelance/Contractor', label: 'Freelance/Contractor' },
  { value: 'Retired', label: 'Retired' },
  { value: 'Student (Full Time)', label: 'Student (Full Time)' },
  { value: 'Student (Working)', label: 'Student (Working)' },
  { value: 'Unemployed', label: 'Unemployed' }
]

const timeInRoleOptions = [
  { value: '<3 months', label: 'Less than 3 months' },
  { value: '3-6 months', label: '3-6 months' },
  { value: '6-12 months', label: '6-12 months' },
  { value: '1-2 years', label: '1-2 years' },
  { value: '2-3 years', label: '2-3 years' },
  { value: '3-5 years', label: '3-5 years' },
  { value: '5-10 years', label: '5-10 years' },
  { value: '10+ years', label: '10+ years' }
]

const educationOptions = [
  { value: 'High School', label: 'High School' },
  { value: 'Some College', label: 'Some College' },
  { value: 'Associate Degree', label: 'Associate Degree' },
  { value: 'Bachelor\'s Degree', label: 'Bachelor\'s Degree' },
  { value: 'Master\'s Degree', label: 'Master\'s Degree' },
  { value: 'Doctorate', label: 'Doctorate' },
  { value: 'Prefer not to say', label: 'Prefer not to say' }
]

export function CareerSection({ profile, onProfileChange, onProfileReload, onSave, isSaving }: CareerSectionProps) {
  const [isEmploymentTypeDropdownOpen, setIsEmploymentTypeDropdownOpen] = useState(false)
  const [isTimeInRoleDropdownOpen, setIsTimeInRoleDropdownOpen] = useState(false)
  const [isEducationDropdownOpen, setIsEducationDropdownOpen] = useState(false)
  const employmentTypeDropdownRef = useRef<HTMLDivElement>(null)
  const timeInRoleDropdownRef = useRef<HTMLDivElement>(null)
  const educationDropdownRef = useRef<HTMLDivElement>(null)

  // Close dropdowns when clicking outside
  useEffect(() => {
    const handleClickOutside = (event: MouseEvent) => {
      if (employmentTypeDropdownRef.current && !employmentTypeDropdownRef.current.contains(event.target as Node)) {
        setIsEmploymentTypeDropdownOpen(false)
      }
      if (timeInRoleDropdownRef.current && !timeInRoleDropdownRef.current.contains(event.target as Node)) {
        setIsTimeInRoleDropdownOpen(false)
      }
      if (educationDropdownRef.current && !educationDropdownRef.current.contains(event.target as Node)) {
        setIsEducationDropdownOpen(false)
      }
    }
    
    if (isEmploymentTypeDropdownOpen || isTimeInRoleDropdownOpen || isEducationDropdownOpen) {
      document.addEventListener('mousedown', handleClickOutside)
    }
    
    return () => {
      document.removeEventListener('mousedown', handleClickOutside)
    }
  }, [isEmploymentTypeDropdownOpen, isTimeInRoleDropdownOpen, isEducationDropdownOpen])

  const handleInputChange = (field: keyof UserProfile, value: any) => {
    onProfileChange({ [field]: value })
  }

  const handleRecordingSaved = async (url: string, transcript: string, type: 'audio' | 'video', updatedText: string) => {
    const newRecording = { url, transcript, type, category: visionToRecordingKey('work'), created_at: new Date().toISOString() }
    const updatedRecordings = [...(profile.story_recordings || []), newRecording]
    try {
      await fetch('/api/profile', {
        method: 'PUT',
        headers: { 'Content-Type': 'application/json' },
        body: JSON.stringify({ story_recordings: updatedRecordings, clarity_work: updatedText }),
      })
      if (onProfileReload) await onProfileReload()
    } catch (error) { alert('Failed to save recording.') }
  }

  const handleDeleteRecording = async (index: number) => {
    const categoryRecordings = (profile.story_recordings || []).filter(r => r.category === visionToRecordingKey('work'))
    const recordingToDelete = categoryRecordings[index]
    const allRecordings = profile.story_recordings || []
    const actualIndex = allRecordings.findIndex(r => r.url === recordingToDelete.url && r.created_at === recordingToDelete.created_at)
    if (actualIndex !== -1) {
      try {
        const { deleteRecording } = await import('@/lib/services/recordingService')
        await deleteRecording(recordingToDelete.url)
        const updatedRecordings = allRecordings.filter((_, i) => i !== actualIndex)
        await fetch('/api/profile', { method: 'PUT', headers: { 'Content-Type': 'application/json' }, body: JSON.stringify({ story_recordings: updatedRecordings }) })
        if (onProfileReload) await onProfileReload()
      } catch (error) { alert('Failed to delete recording.') }
    }
  }

  const WorkIcon = getVisionCategoryIcon('work')
  
  return (
    <Card className="p-6">
<<<<<<< HEAD
      <h3 className="text-xl font-bold text-white mb-6">{getVisionCategoryLabel(visionToRecordingKey('work'))}</h3>
=======
      <div className="flex items-center gap-3 mb-6">
        <WorkIcon className="w-6 h-6 text-white" />
        <h3 className="text-xl font-bold text-white">{getVisionCategoryLabel('work')}</h3>
      </div>
>>>>>>> 319e4be9
      
      <div className="space-y-6">
        {/* Employment Type */}
        <div>
          <label className="block text-sm font-medium text-neutral-200 mb-2">
            Employment Type *
          </label>
          <div className="relative" ref={employmentTypeDropdownRef}>
            <button
              type="button"
              onClick={() => setIsEmploymentTypeDropdownOpen(!isEmploymentTypeDropdownOpen)}
              className={`w-full pl-6 pr-12 py-3 rounded-xl bg-[#404040] border-2 border-[#666666] hover:border-primary-500 focus:border-primary-500 focus:outline-none transition-colors cursor-pointer text-left ${
                profile.employment_type 
                  ? 'text-white' 
                  : 'text-[#9CA3AF]'
              }`}
            >
              {employmentTypeOptions.find(opt => opt.value === (profile.employment_type || ''))?.label || 'Select employment type'}
            </button>
            <div className="absolute right-5 top-1/2 -translate-y-1/2 pointer-events-none">
              <svg className={`w-4 h-4 text-neutral-400 transition-transform ${isEmploymentTypeDropdownOpen ? 'rotate-180' : ''}`} fill="none" stroke="currentColor" viewBox="0 0 24 24">
                <path strokeLinecap="round" strokeLinejoin="round" strokeWidth={2} d="M19 9l-7 7-7-7" />
              </svg>
            </div>
            
            {isEmploymentTypeDropdownOpen && (
              <>
                <div 
                  className="fixed inset-0 z-10" 
                  onClick={() => setIsEmploymentTypeDropdownOpen(false)}
                />
                <div className="absolute z-20 w-full top-full mt-1 py-2 bg-[#1F1F1F] border-2 border-[#333] rounded-2xl shadow-xl max-h-48 overflow-y-auto overscroll-contain">
                  {employmentTypeOptions.map(option => (
                    <button
                      key={option.value}
                      type="button"
                      onClick={() => {
                        handleInputChange('employment_type', option.value)
                        setIsEmploymentTypeDropdownOpen(false)
                      }}
                      className={`w-full px-6 py-2 text-left transition-colors ${
                        (profile.employment_type || '') === option.value 
                          ? 'bg-primary-500/20 text-primary-500 font-semibold' 
                          : 'text-white hover:bg-[#333]'
                      }`}
                    >
                      {option.label}
                    </button>
                  ))}
                </div>
              </>
            )}
          </div>
        </div>

        {/* Occupation */}
        <div>
          <label className="block text-sm font-medium text-neutral-200 mb-2">
            Occupation/Job Title *
          </label>
          <Input
            type="text"
            value={profile.occupation || ''}
            onChange={(e) => handleInputChange('occupation', e.target.value)}
            placeholder="e.g., Software Engineer, Marketing Manager, Teacher"
            className="w-full"
          />
        </div>

        {/* Company */}
        <div>
          <label className="block text-sm font-medium text-neutral-200 mb-2">
            Company/Organization Name *
          </label>
          <Input
            type="text"
            value={profile.company || ''}
            onChange={(e) => handleInputChange('company', e.target.value)}
            placeholder="Enter your company or organization name"
            className="w-full"
          />
        </div>

        {/* Time in Current Role */}
        <div>
          <label className="block text-sm font-medium text-neutral-200 mb-2">
            How long have you been in your current role? *
          </label>
          <div className="relative" ref={timeInRoleDropdownRef}>
            <button
              type="button"
              onClick={() => setIsTimeInRoleDropdownOpen(!isTimeInRoleDropdownOpen)}
              className={`w-full pl-6 pr-12 py-3 rounded-xl bg-[#404040] border-2 border-[#666666] hover:border-primary-500 focus:border-primary-500 focus:outline-none transition-colors cursor-pointer text-left ${
                profile.time_in_role 
                  ? 'text-white' 
                  : 'text-[#9CA3AF]'
              }`}
            >
              {timeInRoleOptions.find(opt => opt.value === (profile.time_in_role || ''))?.label || 'Select time in role'}
            </button>
            <div className="absolute right-5 top-1/2 -translate-y-1/2 pointer-events-none">
              <svg className={`w-4 h-4 text-neutral-400 transition-transform ${isTimeInRoleDropdownOpen ? 'rotate-180' : ''}`} fill="none" stroke="currentColor" viewBox="0 0 24 24">
                <path strokeLinecap="round" strokeLinejoin="round" strokeWidth={2} d="M19 9l-7 7-7-7" />
              </svg>
            </div>
            
            {isTimeInRoleDropdownOpen && (
              <>
                <div 
                  className="fixed inset-0 z-10" 
                  onClick={() => setIsTimeInRoleDropdownOpen(false)}
                />
                <div className="absolute z-20 w-full top-full mt-1 py-2 bg-[#1F1F1F] border-2 border-[#333] rounded-2xl shadow-xl max-h-48 overflow-y-auto overscroll-contain">
                  {timeInRoleOptions.map(option => (
                    <button
                      key={option.value}
                      type="button"
                      onClick={() => {
                        handleInputChange('time_in_role', option.value)
                        setIsTimeInRoleDropdownOpen(false)
                      }}
                      className={`w-full px-6 py-2 text-left transition-colors ${
                        (profile.time_in_role || '') === option.value 
                          ? 'bg-primary-500/20 text-primary-500 font-semibold' 
                          : 'text-white hover:bg-[#333]'
                      }`}
                    >
                      {option.label}
                    </button>
                  ))}
                </div>
              </>
            )}
          </div>
        </div>

        {/* Education */}
        <div>
          <label className="block text-sm font-medium text-neutral-200 mb-2">
            Education *
          </label>
          <div className="relative" ref={educationDropdownRef}>
            <button
              type="button"
              onClick={() => setIsEducationDropdownOpen(!isEducationDropdownOpen)}
              className={`w-full pl-6 pr-12 py-3 rounded-xl bg-[#404040] border-2 border-[#666666] hover:border-primary-500 focus:border-primary-500 focus:outline-none transition-colors cursor-pointer text-left ${
                profile.education 
                  ? 'text-white' 
                  : 'text-[#9CA3AF]'
              }`}
            >
              {educationOptions.find(opt => opt.value === (profile.education || ''))?.label || 'Select education level'}
            </button>
            <div className="absolute right-5 top-1/2 -translate-y-1/2 pointer-events-none">
              <svg className={`w-4 h-4 text-neutral-400 transition-transform ${isEducationDropdownOpen ? 'rotate-180' : ''}`} fill="none" stroke="currentColor" viewBox="0 0 24 24">
                <path strokeLinecap="round" strokeLinejoin="round" strokeWidth={2} d="M19 9l-7 7-7-7" />
              </svg>
            </div>
            
            {isEducationDropdownOpen && (
              <>
                <div 
                  className="fixed inset-0 z-10" 
                  onClick={() => setIsEducationDropdownOpen(false)}
                />
                <div className="absolute z-20 w-full top-full mt-1 py-2 bg-[#1F1F1F] border-2 border-[#333] rounded-2xl shadow-xl max-h-48 overflow-y-auto overscroll-contain">
                  {educationOptions.map(option => (
                    <button
                      key={option.value}
                      type="button"
                      onClick={() => {
                        handleInputChange('education', option.value)
                        setIsEducationDropdownOpen(false)
                      }}
                      className={`w-full px-6 py-2 text-left transition-colors ${
                        (profile.education || '') === option.value 
                          ? 'bg-primary-500/20 text-primary-500 font-semibold' 
                          : 'text-white hover:bg-[#333]'
                      }`}
                    >
                      {option.label}
                    </button>
                  ))}
                </div>
              </>
            )}
          </div>
        </div>

        {/* Education Description */}
        <div>
          <label className="block text-sm font-medium text-neutral-200 mb-2">
            Education Description
          </label>
          <Textarea
            value={profile.education_description || ''}
            onChange={(e) => handleInputChange('education_description', e.target.value)}
            placeholder="Additional education details (optional)"
            rows={4}
            className="w-full"
          />
        </div>

        {/* Clarity Field */}
        <RecordingTextarea
          label={`What's going well in ${getVisionCategoryLabel(visionToRecordingKey('work'))}?`}
          value={profile.clarity_work || ''}
          onChange={(value) => handleInputChange('clarity_work', value)}
          placeholder="Share what's going well with your career journey, professional goals, work experiences... Or record your story!"
          rows={6}
          allowVideo={true}
          onRecordingSaved={handleRecordingSaved}
          storageFolder="profile"
          category={visionToRecordingKey('work')}
          instanceId="clarity"
        />

        <SavedRecordings
          key={`career-recordings-${profile.story_recordings?.length || 0}`}
          recordings={profile.story_recordings || []}
          categoryFilter={visionToRecordingKey('work')}
          onDelete={handleDeleteRecording}
        />

        {/* Contrast Field */}
        <RecordingTextarea
          label={`What's not going well in ${getVisionCategoryLabel(visionToRecordingKey('work'))}?`}
          value={profile.contrast_work || ''}
          onChange={(value) => handleInputChange('contrast_work', value)}
          placeholder="Share what's not going well with your career or work, or what you'd like to improve..."
          rows={6}
          allowVideo={true}
          storageFolder="profile"
          category={visionToRecordingKey('work')}
          instanceId="contrast"
        />

        {/* Dream Field */}
        <RecordingTextarea
          label={`What do you dream about in ${getVisionCategoryLabel(visionToRecordingKey('work'))}?`}
          value={profile.dream_work || ''}
          onChange={(value) => handleInputChange('dream_work', value)}
          placeholder="What's your ideal vision for your career and professional life?"
          rows={4}
          allowVideo={true}
          storageFolder="profile"
          category={visionToRecordingKey('work')}
          instanceId="dream"
        />

        {/* Worry Field */}
        <RecordingTextarea
          label={`What do you worry about in ${getVisionCategoryLabel(visionToRecordingKey('work'))}?`}
          value={profile.worry_work || ''}
          onChange={(value) => handleInputChange('worry_work', value)}
          placeholder="What concerns you most about your career, job security, or professional growth?"
          rows={4}
          allowVideo={true}
          storageFolder="profile"
          category={visionToRecordingKey('work')}
          instanceId="worry"
        />
      </div>

      {/* Save Button - Bottom Right */}
      {onSave && (
        <div className="flex justify-end mt-6">
          <Button
            onClick={onSave}
            variant="primary"
            disabled={isSaving}
            className="flex items-center gap-2"
          >
            <Save className="w-4 h-4" />
            {isSaving ? 'Saving...' : 'Save'}
          </Button>
        </div>
      )}
    </Card>
  )
}<|MERGE_RESOLUTION|>--- conflicted
+++ resolved
@@ -5,12 +5,8 @@
 import { UserProfile } from '@/lib/supabase/profile'
 import { RecordingTextarea } from '@/components/RecordingTextarea'
 import { SavedRecordings } from '@/components/SavedRecordings'
-<<<<<<< HEAD
-import { getVisionCategoryLabel, visionToRecordingKey } from '@/lib/design-system/vision-categories'
-=======
-import { getVisionCategoryLabel, getVisionCategoryIcon } from '@/lib/design-system/vision-categories'
+import { getVisionCategoryLabel, getVisionCategoryIcon, visionToRecordingKey } from '@/lib/design-system/vision-categories'
 import { Save } from 'lucide-react'
->>>>>>> 319e4be9
 
 interface CareerSectionProps {
   profile: Partial<UserProfile>
@@ -119,14 +115,7 @@
   
   return (
     <Card className="p-6">
-<<<<<<< HEAD
       <h3 className="text-xl font-bold text-white mb-6">{getVisionCategoryLabel(visionToRecordingKey('work'))}</h3>
-=======
-      <div className="flex items-center gap-3 mb-6">
-        <WorkIcon className="w-6 h-6 text-white" />
-        <h3 className="text-xl font-bold text-white">{getVisionCategoryLabel('work')}</h3>
-      </div>
->>>>>>> 319e4be9
       
       <div className="space-y-6">
         {/* Employment Type */}
